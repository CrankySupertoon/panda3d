// Filename: aiNode.h
// Created by:  Deepak, John, Navin (18Nov2009)
//
////////////////////////////////////////////////////////////////////
//
// PANDA 3D SOFTWARE
// Copyright (c) Carnegie Mellon University.  All rights reserved.
//
// All use of this software is subject to the terms of the revised BSD
// license.  You should have received a copy of this license along
// with this source code in a file named "LICENSE."
//
////////////////////////////////////////////////////////////////////

#ifndef AINODE_H
#define AINODE_H

#include "aiGlobals.h"

////////////////////////////////////////////////////////////////////
//       Class : AINode
// Description : This class is used to assign the nodes on the mesh.
//               It holds all the data necessary to compute A*
//               algorithm. It also maintains a lot of vital
//               information such as the neighbor nodes of each
//               node and also its position on the mesh.
//               Note: The Mesh Generator which is a standalone
//               tool makes use of this class to generate the nodes
//               on the mesh.
////////////////////////////////////////////////////////////////////
class EXPCL_PANDAAI AINode {
PUBLISHED:
  // This variable specifies whether the node is an obtacle or not.
  // Used for dynamic obstacle addition to the environment.
  // obstacle = false
  // navigational = true
  bool _type;

  // This variable specifies the node status whether open, close
  // or neutral.
  // open = belongs to _open_list.
  // close = belongs to _closed_list.
  // neutral = unexamined node.
  enum Status {
    ST_open,
    ST_close,
    ST_neutral
  };
  Status _status;

  // The score is used to compute the traversal expense to nodes
  // when using A*.
  // _score = _cost + heuristic
  int _score;
  int _cost;
  int _heuristic;

  // Used to trace back the path after it is generated using A*.
  AINode *_prv_node;

  // Position of the node in the 2d grid.
  int _grid_x, _grid_y;

  // Position of the node in 3D space.
  LVecBase3 _position;

  // Dimensions of each face / cell on the mesh.
  // Height is given in case of expansion to a 3d mesh. Currently
  // not used.
  float _width, _length ,_height;
  AINode *_neighbours[8]; // anti-clockwise from top left corner.

  // The _next pointer is used for traversal during mesh
  // generation from the model.
  // Note: The data in this member is discarded when mesh data
  // is written into navmesh.csv file.
  AINode *_next;

<<<<<<< HEAD
  AINode(int grid_x, int grid_y, LVecBase3f pos, float w, float l, float h);
=======
PUBLISHED:
  AINode(int grid_x, int grid_y, LVecBase3 pos, float w, float l, float h);
>>>>>>> b06100af
  ~AINode();

  bool contains(float x, float y);
};

#endif<|MERGE_RESOLUTION|>--- conflicted
+++ resolved
@@ -29,13 +29,7 @@
 //               on the mesh.
 ////////////////////////////////////////////////////////////////////
 class EXPCL_PANDAAI AINode {
-PUBLISHED:
-  // This variable specifies whether the node is an obtacle or not.
-  // Used for dynamic obstacle addition to the environment.
-  // obstacle = false
-  // navigational = true
-  bool _type;
-
+public:
   // This variable specifies the node status whether open, close
   // or neutral.
   // open = belongs to _open_list.
@@ -47,6 +41,12 @@
     ST_neutral
   };
   Status _status;
+
+  // This variable specifies whether the node is an obtacle or not.
+  // Used for dynamic obstacle addition to the environment.
+  // obstacle = false
+  // navigational = true
+  bool _type;
 
   // The score is used to compute the traversal expense to nodes
   // when using A*.
@@ -76,12 +76,8 @@
   // is written into navmesh.csv file.
   AINode *_next;
 
-<<<<<<< HEAD
-  AINode(int grid_x, int grid_y, LVecBase3f pos, float w, float l, float h);
-=======
 PUBLISHED:
   AINode(int grid_x, int grid_y, LVecBase3 pos, float w, float l, float h);
->>>>>>> b06100af
   ~AINode();
 
   bool contains(float x, float y);
