"""
The DoInterestManager keeps track of which parent/zones that we currently
have interest in.  When you want to "look" into a zone you add an interest
to that zone.  When you want to get rid of, or ignore, the objects in that
zone, remove interest in that zone.

p.s. A great deal of this code is just code moved from ClientRepository.py.
"""

<<<<<<< HEAD
from pandac.PandaModules import *
=======
from panda3d.core import *
>>>>>>> 88b66f63
from .MsgTypes import *
from direct.showbase.PythonUtil import *
from direct.showbase import DirectObject
from .PyDatagram import PyDatagram
from direct.directnotify.DirectNotifyGlobal import directNotify
import types
from direct.showbase.PythonUtil import report

class InterestState:
    StateActive = 'Active'
    StatePendingDel = 'PendingDel'
    def __init__(self, desc, state, context, event, parentId, zoneIdList,
                 eventCounter, auto=False):
        self.desc = desc
        self.state = state
        self.context = context
        # We must be ready to keep track of multiple events. If somebody
        # requested an interest to be removed and we get a second request
        # for removal of the same interest before we get a response for the
        # first interest removal, we now have two parts of the codebase
        # waiting for a response on the removal of a single interest.
        self.events = []
        self.eventCounter = eventCounter
        if event:
            self.addEvent(event)
        self.parentId = parentId
        self.zoneIdList = zoneIdList
        self.auto = auto
    def addEvent(self, event):
        self.events.append(event)
        self.eventCounter.num += 1
    def getEvents(self):
        return list(self.events)
    def clearEvents(self):
        self.eventCounter.num -= len(self.events)
        assert self.eventCounter.num >= 0
        self.events = []
    def sendEvents(self):
        for event in self.events:
            messenger.send(event)
        self.clearEvents()
    def setDesc(self, desc):
        self.desc = desc
    def isPendingDelete(self):
        return self.state == InterestState.StatePendingDel
    def __repr__(self):
        return 'InterestState(desc=%s, state=%s, context=%s, event=%s, parentId=%s, zoneIdList=%s)' % (
            self.desc, self.state, self.context, self.events, self.parentId, self.zoneIdList)

class InterestHandle:
    """This class helps to ensure that valid handles get passed in to DoInterestManager funcs"""
    def __init__(self, id):
        self._id = id
    def asInt(self):
        return self._id
    def __eq__(self, other):
        if type(self) == type(other):
            return self._id == other._id
        return self._id == other
    def __repr__(self):
        return '%s(%s)' % (self.__class__.__name__, self._id)

# context value for interest changes that have no complete event
NO_CONTEXT = 0

class DoInterestManager(DirectObject.DirectObject):
    """
    Top level Interest Manager
    """
    notify = directNotify.newCategory("DoInterestManager")
    InterestDebug = ConfigVariableBool('interest-debug', False)

    # 'handle' is a number that represents a single interest set that the
    # client has requested; the interest set may be modified
    _HandleSerialNum = 0
    # high bit is reserved for server interests
    _HandleMask = 0x7FFF

    # 'context' refers to a single request to change an interest set
    _ContextIdSerialNum = 100
    _ContextIdMask = 0x3FFFFFFF # avoid making Python create a long

    _interests = {}
    if __debug__:
        _debug_interestHistory = []
        _debug_maxDescriptionLen = 40

    _SerialGen = SerialNumGen()
    _SerialNum = serialNum()

    def __init__(self):
        assert DoInterestManager.notify.debugCall()
        DirectObject.DirectObject.__init__(self)
        self._addInterestEvent = uniqueName('DoInterestManager-Add')
        self._removeInterestEvent = uniqueName('DoInterestManager-Remove')
        self._noNewInterests = False
        self._completeDelayedCallback = None
        # keep track of request contexts that have not completed
        self._completeEventCount = ScratchPad(num=0)
        self._allInterestsCompleteCallbacks = []

    def __verbose(self):
        return self.InterestDebug.getValue() or self.getVerbose()

    def _getAnonymousEvent(self, desc):
        return 'anonymous-%s-%s' % (desc, DoInterestManager._SerialGen.next())

    def setNoNewInterests(self, flag):
        self._noNewInterests = flag

    def noNewInterests(self):
        return self._noNewInterests

    def setAllInterestsCompleteCallback(self, callback):
        if ((self._completeEventCount.num == 0) and
            (self._completeDelayedCallback is None)):
            callback()
        else:
            self._allInterestsCompleteCallbacks.append(callback)

    def getAllInterestsCompleteEvent(self):
        return 'allInterestsComplete-%s' % DoInterestManager._SerialNum

    def resetInterestStateForConnectionLoss(self):
        DoInterestManager._interests.clear()
        self._completeEventCount = ScratchPad(num=0)
        if __debug__:
            self._addDebugInterestHistory("RESET", "", 0, 0, 0, [])

    def isValidInterestHandle(self, handle):
        # pass in a handle (or anything else) and this will return true if it is
        # still a valid interest handle
        if not isinstance(handle, InterestHandle):
            return False
        return handle.asInt() in DoInterestManager._interests

    def updateInterestDescription(self, handle, desc):
        iState = DoInterestManager._interests.get(handle.asInt())
        if iState:
            iState.setDesc(desc)

    def addInterest(self, parentId, zoneIdList, description, event=None):
        """
        Look into a (set of) zone(s).
        """
        assert DoInterestManager.notify.debugCall()
        handle = self._getNextHandle()
        # print 'base.cr.addInterest(',description,',',handle,'):',globalClock.getFrameCount()
        if self._noNewInterests:
            DoInterestManager.notify.warning(
                "addInterest: addingInterests on delete: %s" % (handle))
            return

        # make sure we've got parenting rules set in the DC
        if parentId not in (self.getGameDoId(),):
            parent = self.getDo(parentId)
            if not parent:
                DoInterestManager.notify.error(
                    'addInterest: attempting to add interest under unknown object %s' % parentId)
            else:
                if not parent.hasParentingRules():
                    DoInterestManager.notify.error(
                        'addInterest: no setParentingRules defined in the DC for object %s (%s)'
                        '' % (parentId, parent.__class__.__name__))



        if event:
            contextId = self._getNextContextId()
        else:
            contextId = 0
            # event = self._getAnonymousEvent('addInterest')

        DoInterestManager._interests[handle] = InterestState(
            description, InterestState.StateActive, contextId, event, parentId, zoneIdList, self._completeEventCount)
        if self.__verbose():
            print('CR::INTEREST.addInterest(handle=%s, parentId=%s, zoneIdList=%s, description=%s, event=%s)' % (
                handle, parentId, zoneIdList, description, event))
        self._sendAddInterest(handle, contextId, parentId, zoneIdList, description)
        if event:
            messenger.send(self._getAddInterestEvent(), [event])
        assert self.printInterestsIfDebug()
        return InterestHandle(handle)

    def addAutoInterest(self, parentId, zoneIdList, description):
        """
        Look into a (set of) zone(s).
        """
        assert DoInterestManager.notify.debugCall()
        handle = self._getNextHandle()
        if self._noNewInterests:
            DoInterestManager.notify.warning(
                "addInterest: addingInterests on delete: %s" % (handle))
            return

        # make sure we've got parenting rules set in the DC
        if parentId not in (self.getGameDoId(),):
            parent = self.getDo(parentId)
            if not parent:
                DoInterestManager.notify.error(
                    'addInterest: attempting to add interest under unknown object %s' % parentId)
            else:
                if not parent.hasParentingRules():
                    DoInterestManager.notify.error(
                        'addInterest: no setParentingRules defined in the DC for object %s (%s)'
                        '' % (parentId, parent.__class__.__name__))

        DoInterestManager._interests[handle] = InterestState(
            description, InterestState.StateActive, 0, None, parentId, zoneIdList, self._completeEventCount, True)
        if self.__verbose():
            print('CR::INTEREST.addInterest(handle=%s, parentId=%s, zoneIdList=%s, description=%s)' % (
                handle, parentId, zoneIdList, description))
        assert self.printInterestsIfDebug()
        return InterestHandle(handle)

    def removeInterest(self, handle, event = None):
        """
        Stop looking in a (set of) zone(s)
        """
        # print 'base.cr.removeInterest(',handle,'):',globalClock.getFrameCount()

        assert DoInterestManager.notify.debugCall()
        assert isinstance(handle, InterestHandle)
        existed = False
        if not event:
            event = self._getAnonymousEvent('removeInterest')
        handle = handle.asInt()
        if handle in DoInterestManager._interests:
            existed = True
            intState = DoInterestManager._interests[handle]
            if event:
                messenger.send(self._getRemoveInterestEvent(),
                               [event, intState.parentId, intState.zoneIdList])
            if intState.isPendingDelete():
                self.notify.warning(
                    'removeInterest: interest %s already pending removal' %
                    handle)
                # this interest is already pending delete, so let's just tack this
                # callback onto the list
                if event is not None:
                    intState.addEvent(event)
            else:
                if len(intState.events) > 0:
                    # we're not pending a removal, but we have outstanding events?
                    # probably we are waiting for an add/alter complete.
                    # should we send those events now?
                    assert self.notify.warning('removeInterest: abandoning events: %s' %
                                               intState.events)
                    intState.clearEvents()
                intState.state = InterestState.StatePendingDel
                contextId = self._getNextContextId()
                intState.context = contextId
                if event:
                    intState.addEvent(event)
                self._sendRemoveInterest(handle, contextId)
                if not event:
                    self._considerRemoveInterest(handle)
                if self.__verbose():
                    print('CR::INTEREST.removeInterest(handle=%s, event=%s)' % (
                        handle, event))
        else:
            DoInterestManager.notify.warning(
                "removeInterest: handle not found: %s" % (handle))
        assert self.printInterestsIfDebug()
        return existed

    def removeAutoInterest(self, handle):
        """
        Stop looking in a (set of) zone(s)
        """
        assert DoInterestManager.notify.debugCall()
        assert isinstance(handle, InterestHandle)
        existed = False
        handle = handle.asInt()
        if handle in DoInterestManager._interests:
            existed = True
            intState = DoInterestManager._interests[handle]
            if intState.isPendingDelete():
                self.notify.warning(
                    'removeInterest: interest %s already pending removal' %
                    handle)
                # this interest is already pending delete, so let's just tack this
                # callback onto the list
            else:
                if len(intState.events) > 0:
                    # we're not pending a removal, but we have outstanding events?
                    # probably we are waiting for an add/alter complete.
                    # should we send those events now?
                    self.notify.warning('removeInterest: abandoning events: %s' %
                                        intState.events)
                    intState.clearEvents()
                intState.state = InterestState.StatePendingDel
                self._considerRemoveInterest(handle)
                if self.__verbose():
                    print('CR::INTEREST.removeAutoInterest(handle=%s)' % (handle))
        else:
            DoInterestManager.notify.warning(
                "removeInterest: handle not found: %s" % (handle))
        assert self.printInterestsIfDebug()
        return existed

    @report(types = ['args'], dConfigParam = 'guildmgr')
    def removeAIInterest(self, handle):
        """
        handle is NOT an InterestHandle.  It's just a bare integer representing an
        AI opened interest. We're making the client close down this interest since
        the AI has trouble removing interests(that its opened) when the avatar goes
        offline.  See GuildManager(UD) for how it's being used.
        """
        self._sendRemoveAIInterest(handle)

    def alterInterest(self, handle, parentId, zoneIdList, description=None,
                      event=None):
        """
        Removes old interests and adds new interests.

        Note that when an interest is changed, only the most recent
        change's event will be triggered. Previous events are abandoned.
        If this is a problem, consider opening multiple interests.
        """
        assert DoInterestManager.notify.debugCall()
        assert isinstance(handle, InterestHandle)
        #assert not self._noNewInterests
        handle = handle.asInt()
        if self._noNewInterests:
            DoInterestManager.notify.warning(
                "alterInterest: addingInterests on delete: %s" % (handle))
            return

        exists = False
        if event is None:
            event = self._getAnonymousEvent('alterInterest')
        if handle in DoInterestManager._interests:
            if description is not None:
                DoInterestManager._interests[handle].desc = description
            else:
                description = DoInterestManager._interests[handle].desc

            # are we overriding an existing change?
            if DoInterestManager._interests[handle].context != NO_CONTEXT:
                DoInterestManager._interests[handle].clearEvents()

            contextId = self._getNextContextId()
            DoInterestManager._interests[handle].context = contextId
            DoInterestManager._interests[handle].parentId = parentId
            DoInterestManager._interests[handle].zoneIdList = zoneIdList
            DoInterestManager._interests[handle].addEvent(event)

            if self.__verbose():
                print('CR::INTEREST.alterInterest(handle=%s, parentId=%s, zoneIdList=%s, description=%s, event=%s)' % (
                    handle, parentId, zoneIdList, description, event))
            self._sendAddInterest(handle, contextId, parentId, zoneIdList, description, action='modify')
            exists = True
            assert self.printInterestsIfDebug()
        else:
            DoInterestManager.notify.warning(
                "alterInterest: handle not found: %s" % (handle))
        return exists

    def openAutoInterests(self, obj):
        if hasattr(obj, '_autoInterestHandle'):
            # must be multiple inheritance
            self.notify.debug('openAutoInterests(%s): interests already open' % obj.__class__.__name__)
            return
        autoInterests = obj.getAutoInterests()
        obj._autoInterestHandle = None
        if not len(autoInterests):
            return
        obj._autoInterestHandle = self.addAutoInterest(obj.doId, autoInterests, '%s-autoInterest' % obj.__class__.__name__)
    def closeAutoInterests(self, obj):
        if not hasattr(obj, '_autoInterestHandle'):
            # must be multiple inheritance
            self.notify.debug('closeAutoInterests(%s): interests already closed' % obj)
            return
        if obj._autoInterestHandle is not None:
            self.removeAutoInterest(obj._autoInterestHandle)
        del obj._autoInterestHandle

    # events for InterestWatcher
    def _getAddInterestEvent(self):
        return self._addInterestEvent
    def _getRemoveInterestEvent(self):
        return self._removeInterestEvent

    def _getInterestState(self, handle):
        return DoInterestManager._interests[handle]

    def _getNextHandle(self):
        handle = DoInterestManager._HandleSerialNum
        while True:
            handle = (handle + 1) & DoInterestManager._HandleMask
            # skip handles that are already in use
            if handle not in DoInterestManager._interests:
                break
            DoInterestManager.notify.warning(
                'interest %s already in use' % handle)
        DoInterestManager._HandleSerialNum = handle
        return DoInterestManager._HandleSerialNum
    def _getNextContextId(self):
        contextId = DoInterestManager._ContextIdSerialNum
        while True:
            contextId = (contextId + 1) & DoInterestManager._ContextIdMask
            # skip over the 'no context' id
            if contextId != NO_CONTEXT:
                break
        DoInterestManager._ContextIdSerialNum = contextId
        return DoInterestManager._ContextIdSerialNum

    def _considerRemoveInterest(self, handle):
        """
        Consider whether we should cull the interest set.
        """
        assert DoInterestManager.notify.debugCall()

        if handle in DoInterestManager._interests:
            if DoInterestManager._interests[handle].isPendingDelete():
                # make sure there is no pending event for this interest
                if DoInterestManager._interests[handle].context == NO_CONTEXT:
                    assert len(DoInterestManager._interests[handle].events) == 0
                    del DoInterestManager._interests[handle]

    if __debug__:
        def printInterestsIfDebug(self):
            if DoInterestManager.notify.getDebug():
                self.printInterests()
            return 1 # for assert

        def _addDebugInterestHistory(self, action, description, handle,
                                     contextId, parentId, zoneIdList):
            if description is None:
                description = ''
            DoInterestManager._debug_interestHistory.append(
                (action, description, handle, contextId, parentId, zoneIdList))
            DoInterestManager._debug_maxDescriptionLen = max(
                DoInterestManager._debug_maxDescriptionLen, len(description))

        def printInterestHistory(self):
            print("***************** Interest History *************")
            format = '%9s %' + str(DoInterestManager._debug_maxDescriptionLen) + 's %6s %6s %9s %s'
            print(format % (
                "Action", "Description", "Handle", "Context", "ParentId",
                "ZoneIdList"))
            for i in DoInterestManager._debug_interestHistory:
                print(format % tuple(i))
            print("Note: interests with a Context of 0 do not get" \
                " done/finished notices.")

        def printInterestSets(self):
            print("******************* Interest Sets **************")
            format = '%6s %' + str(DoInterestManager._debug_maxDescriptionLen) + 's %11s %11s %8s %8s %8s'
            print(format % (
                "Handle", "Description",
                "ParentId", "ZoneIdList",
                "State", "Context",
                "Event"))
            for id, state in DoInterestManager._interests.items():
                if len(state.events) == 0:
                    event = ''
                elif len(state.events) == 1:
                    event = state.events[0]
                else:
                    event = state.events
                print(format % (id, state.desc,
                                state.parentId, state.zoneIdList,
                                state.state, state.context,
                                event))
            print("************************************************")

        def printInterests(self):
            self.printInterestHistory()
            self.printInterestSets()

    def _sendAddInterest(self, handle, contextId, parentId, zoneIdList, description,
                         action=None):
        """
        Part of the new otp-server code.

        handle is a client-side created number that refers to
                a set of interests.  The same handle number doesn't
                necessarily have any relationship to the same handle
                on another client.
        """
        assert DoInterestManager.notify.debugCall()
        if __debug__:
            if isinstance(zoneIdList, list):
                zoneIdList.sort()
            if action is None:
                action = 'add'
            self._addDebugInterestHistory(
                action, description, handle, contextId, parentId, zoneIdList)
        if parentId == 0:
            DoInterestManager.notify.error(
                'trying to set interest to invalid parent: %s' % parentId)
        datagram = PyDatagram()
        # Add message type
        if isinstance(zoneIdList, list):
            vzl = list(zoneIdList)
            vzl.sort()
            uniqueElements(vzl)
            datagram.addUint16(CLIENT_ADD_INTEREST_MULTIPLE)
            datagram.addUint32(contextId)
            datagram.addUint16(handle)
            datagram.addUint32(parentId)
            datagram.addUint16(len(vzl))
            for zone in vzl:
                datagram.addUint32(zone)
        else:
            datagram.addUint16(CLIENT_ADD_INTEREST)
            datagram.addUint32(contextId)
            datagram.addUint16(handle)
            datagram.addUint32(parentId)
            datagram.addUint32(zoneIdList)
        self.send(datagram)

    def _sendRemoveInterest(self, handle, contextId):
        """
        handle is a client-side created number that refers to
                a set of interests.  The same handle number doesn't
                necessarily have any relationship to the same handle
                on another client.
        """
        assert DoInterestManager.notify.debugCall()
        assert handle in DoInterestManager._interests
        datagram = PyDatagram()
        # Add message type
        datagram.addUint16(CLIENT_REMOVE_INTEREST)
        datagram.addUint32(contextId)
        datagram.addUint16(handle)
        self.send(datagram)
        if __debug__:
            state = DoInterestManager._interests[handle]
            self._addDebugInterestHistory(
                "remove", state.desc, handle, contextId,
                state.parentId, state.zoneIdList)

    def _sendRemoveAIInterest(self, handle):
        """
        handle is a bare int, NOT an InterestHandle.  Use this to
        close an AI opened interest.
        """
        datagram = PyDatagram()
        # Add message type
        datagram.addUint16(CLIENT_REMOVE_INTEREST)
        datagram.addUint16((1<<15) + handle)
        self.send(datagram)

    def cleanupWaitAllInterestsComplete(self):
        if self._completeDelayedCallback is not None:
            self._completeDelayedCallback.destroy()
            self._completeDelayedCallback = None

    def queueAllInterestsCompleteEvent(self, frames=5):
        # wait for N frames, if no new interests, send out all-done event
        # calling this is OK even if there are no pending interest completes
        def checkMoreInterests():
            # if there are new interests, cancel this delayed callback, another
            # will automatically be scheduled when all interests complete
            # print 'checkMoreInterests(',self._completeEventCount.num,'):',globalClock.getFrameCount()
            return self._completeEventCount.num > 0
        def sendEvent():
            messenger.send(self.getAllInterestsCompleteEvent())
            for callback in self._allInterestsCompleteCallbacks:
                callback()
            self._allInterestsCompleteCallbacks = []
        self.cleanupWaitAllInterestsComplete()
        self._completeDelayedCallback = FrameDelayedCall(
            'waitForAllInterestCompletes',
            callback=sendEvent,
            frames=frames,
            cancelFunc=checkMoreInterests)
        checkMoreInterests = None
        sendEvent = None

    def handleInterestDoneMessage(self, di):
        """
        This handles the interest done messages and may dispatch an event
        """
        assert DoInterestManager.notify.debugCall()
        contextId = di.getUint32()
        handle = di.getUint16()
        if self.__verbose():
            print('CR::INTEREST.interestDone(handle=%s)' % handle)
        DoInterestManager.notify.debug(
            "handleInterestDoneMessage--> Received handle %s, context %s" % (
            handle, contextId))
        if handle in DoInterestManager._interests:
            eventsToSend = []
            # if the context matches, send out the event
            if contextId == DoInterestManager._interests[handle].context:
                DoInterestManager._interests[handle].context = NO_CONTEXT
                # the event handlers may call back into the interest manager. Send out
                # the events after we're once again in a stable state.
                #DoInterestManager._interests[handle].sendEvents()
                eventsToSend = list(DoInterestManager._interests[handle].getEvents())
                DoInterestManager._interests[handle].clearEvents()
            else:
                DoInterestManager.notify.debug(
                    "handleInterestDoneMessage--> handle: %s: Expecting context %s, got %s" % (
                    handle, DoInterestManager._interests[handle].context, contextId))
            if __debug__:
                state = DoInterestManager._interests[handle]
                self._addDebugInterestHistory(
                    "finished", state.desc, handle, contextId, state.parentId,
                    state.zoneIdList)
            self._considerRemoveInterest(handle)
            for event in eventsToSend:
                messenger.send(event)
        else:
            DoInterestManager.notify.warning(
                "handleInterestDoneMessage: handle not found: %s" % (handle))
        # if there are no more outstanding interest-completes, send out global all-done event
        if self._completeEventCount.num == 0:
            self.queueAllInterestsCompleteEvent()
        assert self.printInterestsIfDebug()

if __debug__:
    import unittest

    class AsyncTestCase(unittest.TestCase):
        def setCompleted(self):
            self._async_completed = True
        def isCompleted(self):
            return getattr(self, '_async_completed', False)

    class AsyncTestSuite(unittest.TestSuite):
        pass

    class AsyncTestLoader(unittest.TestLoader):
        suiteClass = AsyncTestSuite

    class AsyncTextTestRunner(unittest.TextTestRunner):
        def run(self, testCase):
            result = self._makeResult()
            startTime = time.time()
            test(result)
            stopTime = time.time()
            timeTaken = stopTime - startTime
            result.printErrors()
            self.stream.writeln(result.separator2)
            run = result.testsRun
            self.stream.writeln("Ran %d test%s in %.3fs" %
                                (run, run != 1 and "s" or "", timeTaken))
            self.stream.writeln()
            if not result.wasSuccessful():
                self.stream.write("FAILED (")
                failed, errored = map(len, (result.failures, result.errors))
                if failed:
                    self.stream.write("failures=%d" % failed)
                if errored:
                    if failed: self.stream.write(", ")
                    self.stream.write("errors=%d" % errored)
                self.stream.writeln(")")
            else:
                self.stream.writeln("OK")
            return result

    class TestInterestAddRemove(AsyncTestCase, DirectObject.DirectObject):
        def testInterestAdd(self):
            event = uniqueName('InterestAdd')
            self.acceptOnce(event, self.gotInterestAddResponse)
            self.handle = base.cr.addInterest(base.cr.GameGlobalsId, 100, 'TestInterest', event=event)
        def gotInterestAddResponse(self):
            event = uniqueName('InterestRemove')
            self.acceptOnce(event, self.gotInterestRemoveResponse)
            base.cr.removeInterest(self.handle, event=event)
        def gotInterestRemoveResponse(self):
            self.setCompleted()

    def runTests():
        suite = unittest.makeSuite(TestInterestAddRemove)
        unittest.AsyncTextTestRunner(verbosity=2).run(suite)<|MERGE_RESOLUTION|>--- conflicted
+++ resolved
@@ -7,11 +7,7 @@
 p.s. A great deal of this code is just code moved from ClientRepository.py.
 """
 
-<<<<<<< HEAD
-from pandac.PandaModules import *
-=======
 from panda3d.core import *
->>>>>>> 88b66f63
 from .MsgTypes import *
 from direct.showbase.PythonUtil import *
 from direct.showbase import DirectObject
