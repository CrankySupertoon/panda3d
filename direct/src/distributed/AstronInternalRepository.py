--- conflicted
+++ resolved
@@ -1,10 +1,4 @@
-<<<<<<< HEAD
-from __future__ import absolute_import
 from builtins import range
-from past.builtins import basestring
-=======
-from builtins import range
->>>>>>> d5e8e02b
 
 import collections
 
