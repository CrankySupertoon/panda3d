<<<<<<< HEAD
from DistributedObjectUD import DistributedObjectUD
=======
#from otp.ai.AIBaseGlobal import *
from .DistributedObjectUD import DistributedObjectUD
>>>>>>> 0846a896

class DistributedNodeUD(DistributedObjectUD):
    def __init__(self, air, name=None):
        # Be careful not to create multiple NodePath objects
        try:
            self.DistributedNodeUD_initialized
        except:
            self.DistributedNodeUD_initialized = 1
            DistributedObjectUD.__init__(self, air)
            if name is None:
                name = self.__class__.__name__

    def b_setParent(self, parentToken):
        if type(parentToken) == str:
            self.setParentStr(parentToken)
        else:
            self.setParent(parentToken)
        self.d_setParent(parentToken)

    def d_setParent(self, parentToken):
        if type(parentToken) == type(''):
            self.sendUpdate("setParentStr", [parentToken])
        else:
            self.sendUpdate("setParent", [parentToken])

    def setParentStr(self, parentToken):
        self.notify.debugCall()
        if len(parentTokenStr) > 0:
            self.do_setParent(parentToken)

    def setParent(self, parentToken):
        self.notify.debugCall()
        self.do_setParent(parentToken)

    def do_setParent(self, parentToken):
        self.getParentMgr().requestReparent(self, parentToken)

    ###### set pos and hpr functions #######

    # setX provided by NodePath
    def d_setX(self, x):
        self.sendUpdate("setX", [x])

    # setY provided by NodePath
    def d_setY(self, y):
        self.sendUpdate("setY", [y])

    # setZ provided by NodePath
    def d_setZ(self, z):
        self.sendUpdate("setZ", [z])

    # setH provided by NodePath
    def d_setH(self, h):
        self.sendUpdate("setH", [h])

    # setP provided by NodePath
    def d_setP(self, p):
        self.sendUpdate("setP", [p])

    # setR provided by NodePath
    def d_setR(self, r):
        self.sendUpdate("setR", [r])

    def setXY(self, x, y):
        self.setX(x)
        self.setY(y)
    def d_setXY(self, x, y):
        self.sendUpdate("setXY", [x, y])

    # setPos provided by NodePath
    def d_setPos(self, x, y, z):
        self.sendUpdate("setPos", [x, y, z])

    # setHpr provided by NodePath
    def d_setHpr(self, h, p, r):
        self.sendUpdate("setHpr", [h, p, r])

    def setXYH(self, x, y, h):
        self.setX(x)
        self.setY(y)
        self.setH(h)
    def d_setXYH(self, x, y, h):
        self.sendUpdate("setXYH", [x, y, h])

    def setXYZH(self, x, y, z, h):
        self.setPos(x, y, z)
        self.setH(h)
    def d_setXYZH(self, x, y, z, h):
        self.sendUpdate("setXYZH", [x, y, z, h])

    # setPosHpr provided by NodePath
    def d_setPosHpr(self, x, y, z, h, p, r):
        self.sendUpdate("setPosHpr", [x, y, z, h, p, r])<|MERGE_RESOLUTION|>--- conflicted
+++ resolved
@@ -1,9 +1,4 @@
-<<<<<<< HEAD
-from DistributedObjectUD import DistributedObjectUD
-=======
-#from otp.ai.AIBaseGlobal import *
 from .DistributedObjectUD import DistributedObjectUD
->>>>>>> 0846a896
 
 class DistributedNodeUD(DistributedObjectUD):
     def __init__(self, air, name=None):
