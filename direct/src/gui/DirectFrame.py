"""A DirectFrame is a basic DirectGUI component that acts as the base
class for various other components, and can also serve as a basic
container to hold other DirectGUI components.

A DirectFrame can have:

* A background texture (pass in path to image, or Texture Card)
* A midground geometry item (pass in geometry)
* A foreground text Node (pass in text string or OnscreenText)

Each of these has 1 or more states.  The same object can be used for
all states or each state can have a different text/geom/image (for
radio button and check button indicators, for example).

See the :ref:`directframe` page in the programming manual for a more in-depth
explanation and an example of how to use this class.
"""

__all__ = ['DirectFrame']

from panda3d.core import *
from . import DirectGuiGlobals as DGG
from .DirectGuiBase import *
from .OnscreenImage import OnscreenImage
from .OnscreenGeom import OnscreenGeom
import sys

if sys.version_info >= (3, 0):
    stringType = str
else:
    stringType = basestring


class DirectFrame(DirectGuiWidget):
    DefDynGroups = ('text', 'geom', 'image')
    def __init__(self, parent = None, **kw):
        # Inherits from DirectGuiWidget
        optiondefs = (
            # Define type of DirectGuiWidget
            ('pgFunc',          PGItem,     None),
            ('numStates',       1,          None),
            ('state',           self.inactiveInitState, None),
            # Frame can have:
            # A background texture
            ('image',           None,       self.setImage),
            # A midground geometry item
            ('geom',            None,       self.setGeom),
            # A foreground text node
            ('text',            None,       self.setText),
            # Change default value of text mayChange flag from 0
            # (OnscreenText.py) to 1
            ('textMayChange',  1,          None),
            )
        # Merge keyword options with default options
        self.defineoptions(kw, optiondefs,
                           dynamicGroups = DirectFrame.DefDynGroups)

        # Initialize superclasses
        DirectGuiWidget.__init__(self, parent)

        # Call option initialization functions
        self.initialiseoptions(DirectFrame)

<<<<<<< HEAD
    def destroy(self):
        DirectGuiWidget.destroy(self)
=======
    def __reinitComponent(self, name, component_class, states, **kwargs):
        """Recreates the given component using the given keyword args."""
        assert name in ("geom", "image", "text")

        # constants should be local to or default arguments of constructors
        for c in range(self['numStates']):
            component_name = name + str(c)

            try:
                state = states[c]
            except IndexError:
                state = states[-1]

            if self.hascomponent(component_name):
                if state is None:
                    self.destroycomponent(component_name)
                else:
                    self[component_name + "_" + name] = state
            else:
                if state is None:
                    return

                kwargs[name] = state
                self.createcomponent(
                    component_name,
                    (),
                    name,
                    component_class,
                    (),
                    parent=self.stateNodePath[c],
                    **kwargs
                )
>>>>>>> dcafb690

    def clearText(self):
        self['text'] = None
        self.setText()

    def setText(self, text=None):
        if text is not None:
            self['text'] = text

        # Determine if user passed in single string or a sequence
        if self['text'] == None:
            textList = (None,) * self['numStates']
        elif isinstance(self['text'], stringType):
            # If just passing in a single string, make a tuple out of it
            textList = (self['text'],) * self['numStates']
        else:
            # Otherwise, hope that the user has passed in a tuple/list
            textList = self['text']
        # Create/destroy components
        for i in range(self['numStates']):
            component = 'text' + repr(i)
            # If fewer items specified than numStates,
            # just repeat last item
            try:
                text = textList[i]
            except IndexError:
                text = textList[-1]

            if self.hascomponent(component):
                if text == None:
                    # Destroy component
                    self.destroycomponent(component)
                else:
                    self[component + '_text'] = text
            else:
                if text == None:
                    return
                else:
                    from .OnscreenText import OnscreenText
                    self.createcomponent(
                        component, (), 'text',
                        OnscreenText,
                        (), parent = self.stateNodePath[i],
                        text = text, scale = 1, mayChange = self['textMayChange'],
                        sort = DGG.TEXT_SORT_INDEX,
                        )

    def clearGeom(self):
        self['geom'] = None
        self.setGeom()

    def setGeom(self, geom=None):
        if geom is not None:
            self['geom'] = geom

        # Determine argument type
        geom = self['geom']

        if geom == None:
            # Passed in None
            geomList = (None,) * self['numStates']
        elif isinstance(geom, NodePath) or \
             isinstance(geom, stringType):
            # Passed in a single node path, make a tuple out of it
            geomList = (geom,) * self['numStates']
        else:
            # Otherwise, hope that the user has passed in a tuple/list
            geomList = geom

        # Create/destroy components
        for i in range(self['numStates']):
            component = 'geom' + repr(i)
            # If fewer items specified than numStates,
            # just repeat last item
            try:
                geom = geomList[i]
            except IndexError:
                geom = geomList[-1]

            if self.hascomponent(component):
                if geom == None:
                    # Destroy component
                    self.destroycomponent(component)
                else:
                    self[component + '_geom'] = geom
            else:
                if geom == None:
                    return
                else:
                    self.createcomponent(
                        component, (), 'geom',
                        OnscreenGeom,
                        (), parent = self.stateNodePath[i],
                        geom = geom, scale = 1,
                        sort = DGG.GEOM_SORT_INDEX)

    def clearImage(self):
        self['image'] = None
        self.setImage()

    def setImage(self, image=None):
        if image is not None:
            self['image'] = image

        # Determine argument type
        arg = self['image']
        if arg == None:
            # Passed in None
            imageList = (None,) * self['numStates']
        elif isinstance(arg, NodePath) or \
             isinstance(arg, Texture) or \
             isinstance(arg, stringType):
            # Passed in a single node path, make a tuple out of it
            imageList = (arg,) * self['numStates']
        else:
            # Otherwise, hope that the user has passed in a tuple/list
            if ((len(arg) == 2) and
                isinstance(arg[0], stringType) and
                isinstance(arg[1], stringType)):
                # Its a model/node pair of strings
                imageList = (arg,) * self['numStates']
            else:
                # Assume its a list of node paths
                imageList = arg
        # Create/destroy components
        for i in range(self['numStates']):
            component = 'image' + repr(i)
            # If fewer items specified than numStates,
            # just repeat last item
            try:
                image = imageList[i]
            except IndexError:
                image = imageList[-1]

            if self.hascomponent(component):
                if image == None:
                    # Destroy component
                    self.destroycomponent(component)
                else:
                    self[component + '_image'] = image
            else:
                if image == None:
                    return
                else:
                    self.createcomponent(
                        component, (), 'image',
                        OnscreenImage,
                        (), parent = self.stateNodePath[i],
                        image = image, scale = 1,
                        sort = DGG.IMAGE_SORT_INDEX)<|MERGE_RESOLUTION|>--- conflicted
+++ resolved
@@ -61,10 +61,6 @@
         # Call option initialization functions
         self.initialiseoptions(DirectFrame)
 
-<<<<<<< HEAD
-    def destroy(self):
-        DirectGuiWidget.destroy(self)
-=======
     def __reinitComponent(self, name, component_class, states, **kwargs):
         """Recreates the given component using the given keyword args."""
         assert name in ("geom", "image", "text")
@@ -97,7 +93,6 @@
                     parent=self.stateNodePath[c],
                     **kwargs
                 )
->>>>>>> dcafb690
 
     def clearText(self):
         self['text'] = None
