/* Filename: dtoolbase.h
 * Created by:  drose (12Sep00)
 *
 * * * * * * * * * * * * * * * * * * * * * * * * * * * * * * * * * *
 *
 * PANDA 3D SOFTWARE
 * Copyright (c) Carnegie Mellon University.  All rights reserved.
 *
 * All use of this software is subject to the terms of the revised BSD
 * license.  You should have received a copy of this license along
 * with this source code in a file named "LICENSE."
 *
 * * * * * * * * * * * * * * * * * * * * * * * * * * * * * * * * * */

/* This file is included at the beginning of every header file and/or
   C or C++ file.  It must be compilable for C as well as C++ files,
   so no C++-specific code or syntax can be put here.  See
   dtoolbase_cc.h for C++-specific stuff. */

#ifndef DTOOLBASE_H
#define DTOOLBASE_H

#include "dtool_config.h"

/* Make sure WIN32 and WIN32_VC are defined when using MSVC */
#if defined(_WIN32) || defined(_WIN64)
#ifndef WIN32
#define WIN32
#endif
#ifdef _MSC_VER
#ifndef WIN32_VC
#define WIN32_VC
#endif
#endif
#endif

#ifdef WIN32_VC
/* These warning pragmas must appear before anything else for VC++ to
   respect them.  Sheesh. */

/* C4231: extern before template instantiation */
/* For some reason, this particular warning won't disable. */
#pragma warning (disable : 4231)
/* C4786: 255 char debug symbols */
#pragma warning (disable : 4786)
/* C4251: needs dll interface */
#pragma warning (disable : 4251)
/* C4503: decorated name length exceeded */
#pragma warning (disable : 4503)
/* C4305: truncation from 'const double' to 'float' */
#pragma warning (disable : 4305)
/* C4250: 'myclass' : inherits 'baseclass::member' via dominance */
#pragma warning (disable : 4250)
/* C4355: 'this' : used in base member initializer list */
#pragma warning (disable : 4355)
/* C4244: 'initializing' : conversion from 'double' to 'float', possible loss of data */
#pragma warning (disable : 4244)
<<<<<<< HEAD
/* C4577: 'noexcept' used with no exception handling mode specified */
#pragma warning (disable : 4577)
=======
/* C4267: 'var' : conversion from 'size_t' to 'type', possible loss of data */
#pragma warning (disable : 4267)
>>>>>>> 389d73a4

#if _MSC_VER >= 1300
 #if _MSC_VER >= 1310
   #define USING_MSVC7_1
//#pragma message("VC 7.1")
 #else
//#pragma message("VC 7.0")
 #endif
#define USING_MSVC7
#else
// #pragma message("VC 6.0")
#endif

// Use NODEFAULT to optimize a switch() stmt to tell MSVC to automatically go to the final untested case
// after it has failed all the other cases (i.e. 'assume at least one of the cases is always true')
#ifdef _DEBUG
# define NODEFAULT  default: assert(0);
#else
# define NODEFAULT  default: __assume(0);   // special VC keyword
#endif

#else /* if !WIN32_VC */
#ifdef _DEBUG
# define NODEFAULT   default: assert(0);
#else
# define NODEFAULT
#endif
#endif  /* WIN32_VC */

/*
  include win32 defns for everything up to WinServer2003, and assume
  I'm smart enough to use GetProcAddress for backward compat on
  w95/w98 for newer fns
*/
#ifdef _WIN32_WINNT
#undef _WIN32_WINNT
#endif
#define _WIN32_WINNT 0x0502

#ifdef __cplusplus
#ifndef __STDC_LIMIT_MACROS
#define __STDC_LIMIT_MACROS
#endif
#ifndef __STDC_CONSTANT_MACROS
#define __STDC_CONSTANT_MACROS
#endif
#endif

// This is a workaround for a glibc bug that is triggered by
// clang when compiling with -ffast-math.
#ifdef __clang__
#include <sys/cdefs.h>
#ifndef __extern_always_inline
#define __extern_always_inline extern __always_inline
#endif
#endif

#ifdef HAVE_PYTHON
#undef _POSIX_C_SOURCE
#undef _XOPEN_SOURCE
#include "pyconfig.h"
#endif

#ifndef HAVE_EIGEN
// If we don't have the Eigen library, don't define LINMATH_ALIGN.
#undef LINMATH_ALIGN
#endif

#include "dtoolsymbols.h"

// always include assert.h until drose unbreaks it for opt4
#include <assert.h>

#ifdef __GNUC__
// Large file >2GB support
// this needs be be before systypes.h and other C headers
#define _FILE_OFFSET_BITS 64
#define _LARGEFILE_SOURCE 1
#endif

#ifdef PHAVE_TYPES_H
#include <types.h>
#endif

#ifdef PHAVE_SYS_TYPES_H
#include <sys/types.h>
#endif

#ifdef PHAVE_MALLOC_H
#include <malloc.h>
#endif

#ifdef PHAVE_SYS_MALLOC_H
#include <sys/malloc.h>
#endif

#ifdef PHAVE_ALLOCA_H
#include <alloca.h>
#endif

#ifdef PHAVE_UNISTD_H
#include <unistd.h>
#endif

#ifdef PHAVE_IO_H
#include <io.h>
#endif

#ifdef PHAVE_LOCALE_H
#include <locale.h>
#endif

#ifdef PHAVE_STRING_H
#include <string.h>
#endif

#ifdef PHAVE_STDLIB_H
#include <stdlib.h>
#endif

#ifdef PHAVE_LIMITS_H
#include <limits.h>
#endif

#ifdef PHAVE_MINMAX_H
#include <minmax.h>
#endif

#ifdef PHAVE_SYS_TIME_H
#include <sys/time.h>
#endif

#ifdef PHAVE_STDINT_H
#include <stdint.h>
#endif

#ifdef CPPPARSER
#include <stdtypedefs.h>

// Also pick up the forward declaration of PyObject.
#include <Python.h>
#endif

#ifdef USE_TAU
/* If we're building with the Tau instrumentor, include the
   appropriate header file to pick up the TAU macros. */
#include <TAU.h>
#include <Profile/Profiler.h>
#else
/* Otherwise, if we're not building with the Tau instrumentor, turn
   off all the TAU macros.  We could include the Tau header file to do
   this, but it's better not to assume that Tau is installed. */
#define TAU_TYPE_STRING(profileString, str)
#define TAU_PROFILE(name, type, group)
#define TAU_PROFILE_TIMER(var, name, type, group)
#define TAU_PROFILE_START(var)
#define TAU_PROFILE_STOP(var)
#define TAU_PROFILE_STMT(stmt)
#define TAU_PROFILE_EXIT(msg)
#define TAU_PROFILE_INIT(argc, argv)
#define TAU_PROFILE_SET_NODE(node)
#define TAU_PROFILE_SET_CONTEXT(context)
#define TAU_PROFILE_SET_GROUP_NAME(newname)
#define TAU_PROFILE_TIMER_SET_GROUP_NAME(t, newname)
#define TAU_PROFILE_CALLSTACK()
#define TAU_DB_DUMP()
#define TAU_DB_PURGE()

#define TAU_REGISTER_CONTEXT_EVENT(event, name)
#define TAU_CONTEXT_EVENT(event, data)
#define TAU_DISABLE_CONTEXT_EVENT(event)
#define TAU_ENABLE_CONTEXT_EVENT(event)

#define TAU_REGISTER_EVENT(event, name)
#define TAU_EVENT(event, data)
#define TAU_EVENT_DISABLE_MIN(event)
#define TAU_EVENT_DISABLE_MAX(event)
#define TAU_EVENT_DISABLE_MEAN(event)
#define TAU_EVENT_DISABLE_STDDEV(event)
#define TAU_REPORT_STATISTICS()
#define TAU_REPORT_THREAD_STATISTICS()
#define TAU_REGISTER_THREAD()
#define TAU_REGISTER_FORK(id, op)
#define TAU_ENABLE_INSTRUMENTATION()
#define TAU_DISABLE_INSTRUMENTATION()
#define TAU_ENABLE_GROUP(group)
#define TAU_DISABLE_GROUP(group)
#define TAU_ENABLE_GROUP_NAME(group)
#define TAU_DISABLE_GROUP_NAME(group)
#define TAU_ENABLE_ALL_GROUPS()
#define TAU_DISABLE_ALL_GROUPS()
#define TAU_TRACK_MEMORY()
#define TAU_TRACK_MEMORY_HERE()
#define TAU_ENABLE_TRACKING_MEMORY()
#define TAU_DISABLE_TRACKING_MEMORY()
#define TAU_TRACK_MEMORY()
#define TAU_TRACK_MEMORY_HERE()
#define TAU_ENABLE_TRACKING_MUSE_EVENTS()
#define TAU_DISABLE_TRACKING_MUSE_EVENTS()
#define TAU_TRACK_MUSE_EVENTS()
#define TAU_SET_INTERRUPT_INTERVAL(value)

#define TAU_TRACE_SENDMSG(type, destination, length)
#define TAU_TRACE_RECVMSG(type, source, length)

#define TAU_MAPPING(stmt, group) stmt
#define TAU_MAPPING_OBJECT(FuncInfoVar)
#define TAU_MAPPING_LINK(FuncInfoVar, Group)
#define TAU_MAPPING_PROFILE(FuncInfoVar)
#define TAU_MAPPING_CREATE(name, type, key, groupname, tid)
#define TAU_MAPPING_PROFILE_TIMER(Timer, FuncInfoVar, tid)
#define TAU_MAPPING_TIMER_CREATE(t, name, type, gr, group_name)
#define TAU_MAPPING_PROFILE_START(Timer, tid)
#define TAU_MAPPING_PROFILE_STOP(tid)
#define TAU_MAPPING_PROFILE_EXIT(msg, tid)
#define TAU_MAPPING_DB_DUMP(tid)
#define TAU_MAPPING_DB_PURGE(tid)
#define TAU_MAPPING_PROFILE_SET_NODE(node, tid)
#define TAU_MAPPING_PROFILE_SET_GROUP_NAME(timer, name)
#define TAU_PROFILE_TIMER_SET_NAME(t, newname)
#define TAU_PROFILE_TIMER_SET_TYPE(t, newname)
#define TAU_PROFILE_TIMER_SET_GROUP(t, id)
#define TAU_MAPPING_PROFILE_SET_NAME(timer, name)
#define TAU_MAPPING_PROFILE_SET_TYPE(timer, name)
#define TAU_MAPPING_PROFILE_SET_GROUP(timer, id)
#define TAU_MAPPING_PROFILE_GET_GROUP_NAME(timer)
#define TAU_MAPPING_PROFILE_GET_GROUP(timer)
#define TAU_MAPPING_PROFILE_GET_NAME(timer)
#define TAU_MAPPING_PROFILE_GET_TYPE(timer)

#define TAU_PHASE(name, type, group)
#define TAU_PHASE_CREATE_STATIC(var, name, type, group)
#define TAU_PHASE_CREATE_DYNAMIC(var, name, type, group)
#define TAU_PHASE_START(var)
#define TAU_PHASE_STOP(var)
#define TAU_GLOBAL_PHASE(timer, name, type, group)
#define TAU_GLOBAL_PHASE_START(timer)
#define TAU_GLOBAL_PHASE_STOP(timer)
#define TAU_GLOBAL_PHASE_EXTERNAL(timer)
#define TAU_GLOBAL_TIMER(timer, name, type, group)
#define TAU_GLOBAL_TIMER_EXTERNAL(timer)
#define TAU_GLOBAL_TIMER_START(timer)
#define TAU_GLOBAL_TIMER_STOP()

#endif  /* USE_TAU */

/* Try to infer the endianness of the host based on compiler
   predefined macros.  For systems on which the compiler does not
   define these macros, we rely on ppremake to define WORDS_BIGENDIAN
   correctly.  For systems on which the compiler *does* define these
   macros, we ignore what ppremake said and define WORDS_BIGENDIAN
   correctly here.  (This is essential on OSX, which requires
   compiling each file twice in different modes, for universal binary
   support.) */

#if defined(__LITTLE_ENDIAN__) || defined(__i386__)
#undef WORDS_BIGENDIAN

#elif defined(__BIG_ENDIAN__) || defined(__ppc__)
#undef WORDS_BIGENDIAN
#define WORDS_BIGENDIAN 1

#endif

/* Try to determine if we're compiling in a 64-bit mode. */

#ifdef __WORDSIZE
#define NATIVE_WORDSIZE __WORDSIZE
#elif defined(_LP64)
#define NATIVE_WORDSIZE 64
#else
#define NATIVE_WORDSIZE 32
#endif

/* Some byte-alignment macros. */
#ifdef CPPPARSER
#define ALIGN_4BYTE
#define ALIGN_8BYTE
#define ALIGN_16BYTE
#define ALIGN_64BYTE
#elif defined(_MSC_VER)
#define ALIGN_4BYTE __declspec(align(4))
#define ALIGN_8BYTE __declspec(align(8))
#define ALIGN_16BYTE __declspec(align(16))
#define ALIGN_64BYTE __declspec(align(64))
#elif defined(__GNUC__)
#define ALIGN_4BYTE __attribute__ ((aligned (4)))
#define ALIGN_8BYTE __attribute__ ((aligned (8)))
#define ALIGN_16BYTE __attribute__ ((aligned (16)))
#define ALIGN_64BYTE __attribute__ ((aligned (64)))
#else
#define ALIGN_4BYTE
#define ALIGN_8BYTE
#define ALIGN_16BYTE
#endif

// Do we need to implement memory-alignment enforcement within the
// MemoryHook class, or will the underlying malloc implementation
// provide it automatically?
#if !defined(LINMATH_ALIGN)
// We don't actually require any special memory-alignment beyond what
// the underlying implementation is likely to provide anyway.
#undef MEMORY_HOOK_DO_ALIGN

#elif defined(USE_MEMORY_DLMALLOC)
// This specialized malloc implementation can perform the required
// alignment.
#undef MEMORY_HOOK_DO_ALIGN

#elif defined(USE_MEMORY_PTMALLOC2)
// But not this one.  For some reason it crashes when we try to build
// it with alignment 16.  So if we're using ptmalloc2, we need to
// enforce alignment externally.
#define MEMORY_HOOK_DO_ALIGN 1

#elif defined(IS_OSX) || defined(_WIN64)
// The OS-provided malloc implementation will do the required
// alignment.
#undef MEMORY_HOOK_DO_ALIGN

#elif defined(MEMORY_HOOK_DO_ALIGN)
// We need memory alignment, and we're willing to provide it ourselves.

#else
// We need memory alignment, and we haven't specified whether it
// should be provided on top of the existing malloc library, or
// otherwise.  Let's rely on dlmalloc to provide it, it seems to be
// the most memory-efficient option.
#define USE_MEMORY_DLMALLOC 1

#endif

/* Determine our memory-allocation requirements. */
#if defined(USE_MEMORY_PTMALLOC2) || defined(USE_MEMORY_DLMALLOC) || defined(DO_MEMORY_USAGE) || defined(MEMORY_HOOK_DO_ALIGN)
/* In this case we have some custom memory management requirements. */
#else 
/* Otherwise, if we have no custom memory management needs at all, we
   might as well turn it all off and go straight to the OS-level
   calls. */
#define USE_MEMORY_NOWRAPPERS 1
#endif

/* We must always use the STL allocator nowadays, because we have
   redefined the constructors for pvector, pmap, etc. */
#define USE_STL_ALLOCATOR 1

/*
 We define the macros BEGIN_PUBLISH and END_PUBLISH to bracket
 functions and global variable definitions that are to be published
 via interrogate to scripting languages.  Also, the macro BLOCKING is
 used to flag any function or method that might perform I/O blocking
 and thus needs to release Python threads for its duration.
 */
#ifdef CPPPARSER
#define BEGIN_PUBLISH __begin_publish
#define END_PUBLISH __end_publish
#define BLOCKING __blocking
#define MAKE_PROPERTY(property_name, ...) __make_property(property_name, __VA_ARGS__)
#define MAKE_SEQ(seq_name, num_name, element_name) __make_seq(seq_name, num_name, element_name)
#undef USE_STL_ALLOCATOR  /* Don't try to parse these template classes in interrogate. */
#define EXTENSION(x) __extension x
#define EXTEND __extension
#else
#define BEGIN_PUBLISH
#define END_PUBLISH
#define BLOCKING
#define MAKE_PROPERTY(property_name, ...)
#define MAKE_SEQ(seq_name, num_name, element_name)
#define EXTENSION(x)
#define EXTEND
#endif

/* These symbols are used in dtoolsymbols.h and pandasymbols.h. */
#if defined(WIN32_VC) && !defined(CPPPARSER) && !defined(LINK_ALL_STATIC)
#define EXPORT_CLASS __declspec(dllexport)
#define IMPORT_CLASS __declspec(dllimport)
#elif __GNUC__ >= 4 && !defined(CPPPARSER) && !defined(LINK_ALL_STATIC)
#define EXPORT_CLASS __attribute__((visibility("default")))
#define IMPORT_CLASS
#else
#define EXPORT_CLASS
#define IMPORT_CLASS
#endif
/* "extern template" is now part of the C++11 standard. */
#if !defined(CPPPARSER) && !defined(LINK_ALL_STATIC)
#define EXPORT_TEMPL
#define IMPORT_TEMPL extern
#else
#define EXPORT_TEMPL
#define IMPORT_TEMPL
#endif

#ifdef __cplusplus
#include "dtoolbase_cc.h"
#endif

#endif<|MERGE_RESOLUTION|>--- conflicted
+++ resolved
@@ -55,13 +55,10 @@
 #pragma warning (disable : 4355)
 /* C4244: 'initializing' : conversion from 'double' to 'float', possible loss of data */
 #pragma warning (disable : 4244)
-<<<<<<< HEAD
+/* C4267: 'var' : conversion from 'size_t' to 'type', possible loss of data */
+#pragma warning (disable : 4267)
 /* C4577: 'noexcept' used with no exception handling mode specified */
 #pragma warning (disable : 4577)
-=======
-/* C4267: 'var' : conversion from 'size_t' to 'type', possible loss of data */
-#pragma warning (disable : 4267)
->>>>>>> 389d73a4
 
 #if _MSC_VER >= 1300
  #if _MSC_VER >= 1310
