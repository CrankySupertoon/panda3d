--- conflicted
+++ resolved
@@ -33,59 +33,29 @@
 {
 }
 
-<<<<<<< HEAD
-////////////////////////////////////////////////////////////////////
-//     Function: GraphicsWindowInputDevice::pointer_only
-//       Access: Public
-//  Description: This named constructor returns an input device that
-//               only has a pointing device, no keyboard.
-////////////////////////////////////////////////////////////////////
-PT(GraphicsWindowInputDevice) GraphicsWindowInputDevice::
-=======
 /**
  * This named constructor returns an input device that only has a pointing
  * device, no keyboard.
  */
-GraphicsWindowInputDevice GraphicsWindowInputDevice::
->>>>>>> bd1df2b9
+PT(GraphicsWindowInputDevice) GraphicsWindowInputDevice::
 pointer_only(GraphicsWindow *host, const string &name) {
   return new GraphicsWindowInputDevice(host, name, IDF_has_pointer);
 }
 
-<<<<<<< HEAD
-////////////////////////////////////////////////////////////////////
-//     Function: GraphicsWindowInputDevice::keyboard_only
-//       Access: Public
-//  Description: This named constructor returns an input device that
-//               only has a keyboard, no pointing device.
-////////////////////////////////////////////////////////////////////
-PT(GraphicsWindowInputDevice) GraphicsWindowInputDevice::
-=======
 /**
  * This named constructor returns an input device that only has a keyboard, no
  * pointing device.
  */
-GraphicsWindowInputDevice GraphicsWindowInputDevice::
->>>>>>> bd1df2b9
+PT(GraphicsWindowInputDevice) GraphicsWindowInputDevice::
 keyboard_only(GraphicsWindow *host, const string &name) {
   return new GraphicsWindowInputDevice(host, name, IDF_has_keyboard);
 }
 
-<<<<<<< HEAD
-////////////////////////////////////////////////////////////////////
-//     Function: GraphicsWindowInputDevice::pointer_and_keyboard
-//       Access: Public
-//  Description: This named constructor returns an input device that
-//               has both a keyboard and pointer.
-////////////////////////////////////////////////////////////////////
-PT(GraphicsWindowInputDevice) GraphicsWindowInputDevice::
-=======
 /**
  * This named constructor returns an input device that has both a keyboard and
  * pointer.
  */
-GraphicsWindowInputDevice GraphicsWindowInputDevice::
->>>>>>> bd1df2b9
+PT(GraphicsWindowInputDevice) GraphicsWindowInputDevice::
 pointer_and_keyboard(GraphicsWindow *host, const string &name) {
   return new
     GraphicsWindowInputDevice(host, name, IDF_has_pointer | IDF_has_keyboard);
@@ -115,141 +85,9 @@
 ~GraphicsWindowInputDevice() {
 }
 
-<<<<<<< HEAD
-////////////////////////////////////////////////////////////////////
-//     Function: GraphicsWindowInputDevice::button_down
-//       Access: Published
-//  Description: Records that the indicated button has been depressed.
-////////////////////////////////////////////////////////////////////
-=======
-/**
- * Returns true if this device has a pending button event (a mouse button or
- * keyboard button down/up), false otherwise.  If this returns true, the
- * particular event may be extracted via get_button_event().
- */
-bool GraphicsWindowInputDevice::
-has_button_event() const {
-  LightMutexHolder holder(_lock);
-  return !_button_events.empty();
-}
-
-/**
- * Assuming a previous call to has_button_event() returned true, this returns
- * the pending button event.
- */
-ButtonEvent GraphicsWindowInputDevice::
-get_button_event() {
-  LightMutexHolder holder(_lock);
-  ButtonEvent be = _button_events.front();
-  _button_events.pop_front();
-  return be;
-}
-
-/**
- * Returns true if this device has a pending pointer event (a mouse movement),
- * or false otherwise.  If this returns true, the particular event may be
- * extracted via get_pointer_event().
- */
-bool GraphicsWindowInputDevice::
-has_pointer_event() const {
-  LightMutexHolder holder(_lock);
-  return (_pointer_events != 0);
-}
-
-/**
- * Returns a PointerEventList containing all the recent pointer events.
- */
-PT(PointerEventList) GraphicsWindowInputDevice::
-get_pointer_events() {
-  LightMutexHolder holder(_lock);
-  PT(PointerEventList) result = _pointer_events;
-  _pointer_events = 0;
-  return result;
-}
-
-/**
- * There are two modes: raw mode, and pointer mode.  In pointer mode, the
- * mouse stops when it reaches the edges of the window.  In raw mode, the
- * mouse ignores the screen boundaries and can continue indefinitely, even
- * into negative coordinates.  In raw mode, each "blip" from the mouse
- * hardware corresponds to a change of 1 unit in the mouse's (x,y) coordinate.
- * In pointer mode, a variety of speed adjustment factors and concepts like
- * "mouse acceleration" may be applied.
- *
- * Mouse zero represents the system mouse pointer.  This is by definition a
- * pointer, not a raw mouse.  It is an error to try to enable or disable
- * pointer mode on mouse zero.
- */
-void GraphicsWindowInputDevice::
-enable_pointer_mode(double speed) {
-  LightMutexHolder holder(_lock);
-  nassertv(_device_index != 0);
-  _pointer_mode_enable = true;
-  _pointer_speed = speed;
-  _mouse_data._xpos = _host->get_x_size() * 0.5;
-  _mouse_data._ypos = _host->get_y_size() * 0.5;
-  _mouse_data._in_window = true;
-}
-
-/**
- * see enable_pointer_mode.
- */
-void GraphicsWindowInputDevice::
-disable_pointer_mode() {
-  LightMutexHolder holder(_lock);
-  nassertv(_device_index != 0);
-  _pointer_mode_enable = false;
-  _pointer_speed = 1.0;
-  _mouse_data = _true_mouse_data;
-}
-
-/**
- * Records that a mouse movement has taken place.
- */
-void GraphicsWindowInputDevice::
-set_pointer(bool inwin, double x, double y, double time) {
-  LightMutexHolder holder(_lock);
-
-  double delta_x = x - _true_mouse_data._xpos;
-  double delta_y = y - _true_mouse_data._ypos;
-  _true_mouse_data._in_window = inwin;
-  _true_mouse_data._xpos = x;
-  _true_mouse_data._ypos = y;
-
-  if (_pointer_mode_enable) {
-    double pointer_x = _mouse_data._xpos;
-    double pointer_y = _mouse_data._ypos;
-    pointer_x += (delta_x * _pointer_speed);
-    pointer_y += (delta_y * _pointer_speed);
-    double xhi = _host->get_x_size();
-    double yhi = _host->get_y_size();
-    if (pointer_x < 0.0) pointer_x = 0.0;
-    if (pointer_y < 0.0) pointer_y = 0.0;
-    if (pointer_x > xhi) pointer_x = xhi;
-    if (pointer_y > yhi) pointer_y = yhi;
-    _mouse_data._in_window = true;
-    _mouse_data._xpos = pointer_x;
-    _mouse_data._ypos = pointer_y;
-  } else {
-    _mouse_data = _true_mouse_data;
-  }
-
-  if (_enable_pointer_events) {
-    int seq = _event_sequence++;
-    if (_pointer_events == 0) {
-      _pointer_events = new PointerEventList();
-    }
-    _pointer_events->add_event(_mouse_data._in_window,
-                               _mouse_data._xpos,
-                               _mouse_data._ypos,
-                               seq, time);
-  }
-}
-
 /**
  * Records that the indicated button has been depressed.
  */
->>>>>>> bd1df2b9
 void GraphicsWindowInputDevice::
 button_down(ButtonHandle button, double time) {
   LightMutexHolder holder(_lock);
