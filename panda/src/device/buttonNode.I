/**
 * PANDA 3D SOFTWARE
 * Copyright (c) Carnegie Mellon University.  All rights reserved.
 *
 * All use of this software is subject to the terms of the revised BSD
 * license.  You should have received a copy of this license along
 * with this source code in a file named "LICENSE."
 *
 * @file buttonNode.I
 * @author drose
 * @date 2002-03-12
 */

/**
 * Returns true if the ButtonNode is valid and connected to a server, false
 * otherwise.
 */
INLINE bool ButtonNode::
is_valid() const {
<<<<<<< HEAD
  return (_device != (ClientButtonDevice *)NULL) && _device->is_connected();
=======
  return (_button != nullptr) && _button->is_connected();
>>>>>>> 7790f842
}

/**
 * Returns the number of buttons known to the ButtonNode.  This includes those
 * buttons whose state has been seen, as well as buttons that have been
 * associated with a ButtonHandle even if their state is unknown.  This number
 * may change as more buttons are discovered.
 */
INLINE int ButtonNode::
get_num_buttons() const {
  return _device->get_num_buttons();
}

/**
 * Associates the indicated ButtonHandle with the button of the indicated
 * index number.  When the given button index changes state, a corresponding
 * ButtonEvent will be generated with the given ButtonHandle.  Pass
 * ButtonHandle::none() to turn off any association.
 *
 * It is not necessary to call this if you simply want to query the state of
 * the various buttons by index number; this is only necessary in order to
 * generate ButtonEvents when the buttons change state.
 */
INLINE void ButtonNode::
set_button_map(int index, ButtonHandle button) {
  _device->set_button_map(index, button);
}

/**
 * Returns the ButtonHandle that was previously associated with the given
 * index number by a call to set_button_map(), or ButtonHandle::none() if no
 * button was associated.
 */
INLINE ButtonHandle ButtonNode::
get_button_map(int index) const {
  return _device->get_button_map(index);
}

/**
 * Returns true if the indicated button (identified by its index number) is
 * currently known to be down, or false if it is up or unknown.
 */
INLINE bool ButtonNode::
get_button_state(int index) const {
  return _device->get_button_state(index);
}

/**
 * Returns true if the state of the indicated button is known, or false if we
 * have never heard anything about this particular button.
 */
INLINE bool ButtonNode::
is_button_known(int index) const {
  return _device->is_button_known(index);
}<|MERGE_RESOLUTION|>--- conflicted
+++ resolved
@@ -17,11 +17,7 @@
  */
 INLINE bool ButtonNode::
 is_valid() const {
-<<<<<<< HEAD
-  return (_device != (ClientButtonDevice *)NULL) && _device->is_connected();
-=======
-  return (_button != nullptr) && _button->is_connected();
->>>>>>> 7790f842
+  return (_device != nullptr) && _device->is_connected();
 }
 
 /**
