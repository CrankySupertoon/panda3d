--- conflicted
+++ resolved
@@ -32,13 +32,8 @@
  */
 class EXPCL_PANDA_DEVICE TrackerNode : public DataNode {
 PUBLISHED:
-<<<<<<< HEAD
-  TrackerNode(ClientBase *client, const string &device_name);
-  TrackerNode(InputDevice *device);
-=======
   explicit TrackerNode(ClientBase *client, const string &device_name);
-  explicit TrackerNode(ClientTrackerDevice *device);
->>>>>>> 9e8060d4
+  explicit TrackerNode(InputDevice *device);
   virtual ~TrackerNode();
 
   INLINE bool is_valid() const;
