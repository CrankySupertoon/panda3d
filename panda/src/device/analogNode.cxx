/**
 * PANDA 3D SOFTWARE
 * Copyright (c) Carnegie Mellon University.  All rights reserved.
 *
 * All use of this software is subject to the terms of the revised BSD
 * license.  You should have received a copy of this license along
 * with this source code in a file named "LICENSE."
 *
 * @file analogNode.cxx
 * @author drose
 * @date 2002-03-12
 */

#include "analogNode.h"
#include "config_device.h"
#include "dataNodeTransmit.h"
#include "dcast.h"


TypeHandle AnalogNode::_type_handle;

/**
 *
 */
AnalogNode::
AnalogNode(ClientBase *client, const string &device_name) :
  DataNode(device_name)
{
  _xy_output = define_output("xy", EventStoreVec2::get_class_type());
  _xy = new EventStoreVec2(LPoint2(0));

  nassertv(client != nullptr);
  PT(ClientDevice) device =
    client->get_device(ClientAnalogDevice::get_class_type(), device_name);

  if (device == nullptr) {
    device_cat.warning()
      << "Unable to open analog device " << device_name << "\n";
    return;
  }

  if (!device->is_of_type(ClientAnalogDevice::get_class_type())) {
    device_cat.error()
      << "Inappropriate device type " << device->get_type()
      << " created; expected a ClientAnalogDevice.\n";
    return;
  }

  _analog = device;
}

////////////////////////////////////////////////////////////////////
//     Function: AnalogNode::Constructor
//       Access: Public
//  Description:
////////////////////////////////////////////////////////////////////
AnalogNode::
AnalogNode(InputDevice *device) :
  DataNode(device->get_name()),
  _analog(device)
{
  _xy_output = define_output("xy", EventStoreVec2::get_class_type());
  _xy = new EventStoreVec2(LPoint2(0));

  nassertv(device != (InputDevice *)NULL);
}

/**
 *
 */
AnalogNode::
~AnalogNode() {
  // When the _analog pointer destructs, the ClientAnalogDevice disconnects
  // itself from the ClientBase, and everything that needs to get turned off
  // does.  Magic.
}

/**
 *
 */
void AnalogNode::
write(ostream &out, int indent_level) const {
  DataNode::write(out, indent_level);

<<<<<<< HEAD
  if (_analog != (ClientAnalogDevice *)NULL) {
=======
  if (_analog != nullptr) {
    _analog->acquire();
>>>>>>> 7790f842
    _analog->write_controls(out, indent_level + 2);
  }
}

/**
 * The virtual implementation of transmit_data().  This function receives an
 * array of input parameters and should generate an array of output
 * parameters.  The input parameters may be accessed with the index numbers
 * returned by the define_input() calls that were made earlier (presumably in
 * the constructor); likewise, the output parameters should be set with the
 * index numbers returned by the define_output() calls.
 */
void AnalogNode::
do_transmit_data(DataGraphTraverser *, const DataNodeTransmit &,
                 DataNodeTransmit &output) {
  if (is_valid()) {
    _analog->poll();

    LPoint2 out(0.0f, 0.0f);
    for (int i = 0; i < max_outputs; i++) {
      if (_outputs[i]._index >= 0 &&
          _analog->is_control_known(_outputs[i]._index)) {
        if (_outputs[i]._flip) {
          out[i] = -_analog->get_control_state(_outputs[i]._index);
        } else {
          out[i] = _analog->get_control_state(_outputs[i]._index);
        }
      }
    }
    _xy->set_value(out);
    output.set_data(_xy_output, EventParameter(_xy));
  }
}<|MERGE_RESOLUTION|>--- conflicted
+++ resolved
@@ -49,11 +49,9 @@
   _analog = device;
 }
 
-////////////////////////////////////////////////////////////////////
-//     Function: AnalogNode::Constructor
-//       Access: Public
-//  Description:
-////////////////////////////////////////////////////////////////////
+/**
+ *
+ */
 AnalogNode::
 AnalogNode(InputDevice *device) :
   DataNode(device->get_name()),
@@ -62,7 +60,7 @@
   _xy_output = define_output("xy", EventStoreVec2::get_class_type());
   _xy = new EventStoreVec2(LPoint2(0));
 
-  nassertv(device != (InputDevice *)NULL);
+  nassertv(device != nullptr);
 }
 
 /**
@@ -82,12 +80,7 @@
 write(ostream &out, int indent_level) const {
   DataNode::write(out, indent_level);
 
-<<<<<<< HEAD
-  if (_analog != (ClientAnalogDevice *)NULL) {
-=======
   if (_analog != nullptr) {
-    _analog->acquire();
->>>>>>> 7790f842
     _analog->write_controls(out, indent_level + 2);
   }
 }
