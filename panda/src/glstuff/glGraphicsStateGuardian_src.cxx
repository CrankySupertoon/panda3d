// Filename: glGraphicsStateGuardian_src.cxx
// Created by:  drose (02Feb99)
// Updated by: fperazzi, PandaSE (05May10) (added
//   get_supports_cg_profile)
//
////////////////////////////////////////////////////////////////////
//
// PANDA 3D SOFTWARE
// Copyright (c) Carnegie Mellon University.  All rights reserved.
//
// All use of this software is subject to the terms of the revised BSD
// license.  You should have received a copy of this license along
// with this source code in a file named "LICENSE."
//
////////////////////////////////////////////////////////////////////

#include "config_util.h"
#include "displayRegion.h"
#include "renderBuffer.h"
#include "geom.h"
#include "geomVertexData.h"
#include "geomTriangles.h"
#include "geomTristrips.h"
#include "geomTrifans.h"
#include "geomLines.h"
#include "geomLinestrips.h"
#include "geomPoints.h"
#include "geomVertexReader.h"
#include "graphicsWindow.h"
#include "lens.h"
#include "perspectiveLens.h"
#include "directionalLight.h"
#include "pointLight.h"
#include "spotlight.h"
#include "planeNode.h"
#include "fog.h"
#include "clockObject.h"
#include "string_utils.h"
#include "nodePath.h"
#include "dcast.h"
#include "pvector.h"
#include "vector_string.h"
#include "string_utils.h"
#include "pnmImage.h"
#include "config_gobj.h"
#include "lightMutexHolder.h"
#include "indirectLess.h"
#include "pStatTimer.h"
#include "load_prc_file.h"
#include "bamCache.h"
#include "bamCacheRecord.h"
#include "alphaTestAttrib.h"
#include "clipPlaneAttrib.h"
#include "cullFaceAttrib.h"
#include "depthOffsetAttrib.h"
#include "depthWriteAttrib.h"
#include "fogAttrib.h"
#include "lightAttrib.h"
#include "materialAttrib.h"
#include "rescaleNormalAttrib.h"
#include "scissorAttrib.h"
#include "shadeModelAttrib.h"
#include "stencilAttrib.h"
#include "graphicsEngine.h"
#include "shaderGenerator.h"
#include "samplerState.h"
#include "displayInformation.h"

#if defined(HAVE_CG) && !defined(OPENGLES)
#include "Cg/cgGL.h"
#endif

#include <algorithm>

TypeHandle CLP(GraphicsStateGuardian)::_type_handle;

PStatCollector CLP(GraphicsStateGuardian)::_load_display_list_pcollector("Draw:Transfer data:Display lists");
PStatCollector CLP(GraphicsStateGuardian)::_primitive_batches_display_list_pcollector("Primitive batches:Display lists");
PStatCollector CLP(GraphicsStateGuardian)::_vertices_display_list_pcollector("Vertices:Display lists");
PStatCollector CLP(GraphicsStateGuardian)::_vertices_immediate_pcollector("Vertices:Immediate mode");
PStatCollector CLP(GraphicsStateGuardian)::_memory_barrier_pcollector("Draw:Memory barriers");
PStatCollector CLP(GraphicsStateGuardian)::_vertex_array_update_pcollector("Draw:Update arrays");
PStatCollector CLP(GraphicsStateGuardian)::_texture_update_pcollector("Draw:Update texture");
PStatCollector CLP(GraphicsStateGuardian)::_fbo_bind_pcollector("Draw:Bind FBO");
PStatCollector CLP(GraphicsStateGuardian)::_check_error_pcollector("Draw:Check errors");

#ifndef OPENGLES_1
PT(Shader) CLP(GraphicsStateGuardian)::_default_shader = NULL;
#endif

// The following noop functions are assigned to the corresponding
// glext function pointers in the class, in case the functions are not
// defined by the GL, just so it will always be safe to call the
// extension functions.

static void APIENTRY
null_glPointParameterfv(GLenum, const GLfloat *) {
}

#ifdef OPENGLES
// OpenGL ES doesn't support this, period.  Might as well macro it.
#define _glDrawRangeElements(mode, start, end, count, type, indices) \
  glDrawElements(mode, count, type, indices)

#else
static void APIENTRY
null_glDrawRangeElements(GLenum mode, GLuint start, GLuint end,
                         GLsizei count, GLenum type, const GLvoid *indices) {
  // If we don't support glDrawRangeElements(), just use the original
  // glDrawElements() instead.
  glDrawElements(mode, count, type, indices);
}
#endif

#if defined(OPENGLES) && !defined(OPENGLES_1)
static void APIENTRY
null_glVertexAttrib4dv(GLuint index, const GLdouble *v) {
  GLfloat vf[4] = {(GLfloat)v[0], (GLfloat)v[1], (GLfloat)v[2], (GLfloat)v[3]};
  glVertexAttrib4fv(index, vf);
}
#endif

static void APIENTRY
null_glActiveTexture(GLenum gl_texture_stage) {
  // If we don't support multitexture, we'd better not try to request
  // a texture beyond the first texture stage.
  nassertv(gl_texture_stage == GL_TEXTURE0);
}

static void APIENTRY
null_glBlendEquation(GLenum) {
}

static void APIENTRY
null_glBlendColor(GLclampf, GLclampf, GLclampf, GLclampf) {
}

#ifndef OPENGLES_1
// We have a default shader that will be applied when there isn't any
// shader applied (e.g. if it failed to compile).  We need this because
// OpenGL ES 2.x and OpenGL 3.2+ core don't have a fixed-function pipeline.
// This default shader just applies a single texture, which is good enough
// for drawing GUIs and such.
static const string default_vshader =
#ifndef OPENGLES
  "#version 130\n"
  "in vec4 p3d_Vertex;\n"
  "in vec4 p3d_Color;\n"
  "in vec2 p3d_MultiTexCoord0;\n"
  "out vec2 texcoord;\n"
  "out vec4 color;\n"
#else
  "precision mediump float;\n"
  "attribute vec4 p3d_Vertex;\n"
  "attribute vec4 p3d_Color;\n"
  "attribute vec2 p3d_MultiTexCoord0;\n"
  "varying vec2 texcoord;\n"
  "varying vec4 color;\n"
#endif
  "uniform mat4 p3d_ModelViewProjectionMatrix;\n"
  "uniform vec4 p3d_ColorScale;\n"
  "void main(void) {\n"
  "  gl_Position = p3d_ModelViewProjectionMatrix * p3d_Vertex;\n"
  "  texcoord = p3d_MultiTexCoord0;\n"
  "  color = p3d_Color * p3d_ColorScale;\n"
  "}\n";

static const string default_fshader =
#ifndef OPENGLES
  "#version 130\n"
  "in vec2 texcoord;\n"
  "in vec4 color;\n"
  "out vec4 p3d_FragColor;"
#else
  "precision mediump float;\n"
  "varying vec2 texcoord;\n"
  "varying vec4 color;\n"
#endif
  "uniform sampler2D p3d_Texture0;\n"
  "void main(void) {\n"
#ifndef OPENGLES
  "  p3d_FragColor = texture(p3d_Texture0, texcoord);\n"
  "  p3d_FragColor *= color;\n"
#else
  "  gl_FragColor = texture2D(p3d_Texture0, texcoord).bgra;\n"
  "  gl_FragColor *= color;\n"
#endif
  "}\n";
#endif


////////////////////////////////////////////////////////////////////
//     Function: uchar_bgr_to_rgb
//  Description: Recopies the given array of pixels, converting from
//               BGR to RGB arrangement.
////////////////////////////////////////////////////////////////////
static void
uchar_bgr_to_rgb(unsigned char *dest, const unsigned char *source,
                 int num_pixels) {
  for (int i = 0; i < num_pixels; i++) {
    dest[0] = source[2];
    dest[1] = source[1];
    dest[2] = source[0];
    dest += 3;
    source += 3;
  }
}

////////////////////////////////////////////////////////////////////
//     Function: uchar_bgra_to_rgba
//  Description: Recopies the given array of pixels, converting from
//               BGRA to RGBA arrangement.
////////////////////////////////////////////////////////////////////
static void
uchar_bgra_to_rgba(unsigned char *dest, const unsigned char *source,
                   int num_pixels) {
  for (int i = 0; i < num_pixels; i++) {
    dest[0] = source[2];
    dest[1] = source[1];
    dest[2] = source[0];
    dest[3] = source[3];
    dest += 4;
    source += 4;
  }
}

////////////////////////////////////////////////////////////////////
//     Function: ushort_bgr_to_rgb
//  Description: Recopies the given array of pixels, converting from
//               BGR to RGB arrangement.
////////////////////////////////////////////////////////////////////
static void
ushort_bgr_to_rgb(unsigned short *dest, const unsigned short *source,
                  int num_pixels) {
  for (int i = 0; i < num_pixels; i++) {
    dest[0] = source[2];
    dest[1] = source[1];
    dest[2] = source[0];
    dest += 3;
    source += 3;
  }
}

////////////////////////////////////////////////////////////////////
//     Function: ushort_bgra_to_rgba
//  Description: Recopies the given array of pixels, converting from
//               BGRA to RGBA arrangement.
////////////////////////////////////////////////////////////////////
static void
ushort_bgra_to_rgba(unsigned short *dest, const unsigned short *source,
                    int num_pixels) {
  for (int i = 0; i < num_pixels; i++) {
    dest[0] = source[2];
    dest[1] = source[1];
    dest[2] = source[0];
    dest[3] = source[3];
    dest += 4;
    source += 4;
  }
}

////////////////////////////////////////////////////////////////////
//     Function: fix_component_ordering
//  Description: Reverses the order of the components within the
//               image, to convert (for instance) GL_BGR to GL_RGB.
//               Returns the byte pointer representing the converted
//               image, or the original image if it is unchanged.
//
//               new_image must be supplied; it is the PTA_uchar that
//               will be used to hold the converted image if required.
//               It will be modified only if the conversion is
//               necessary, in which case the data will be stored
//               there, and this pointer will be returned.  If the
//               conversion is not necessary, this pointer will be
//               left unchanged.
////////////////////////////////////////////////////////////////////
static const unsigned char *
fix_component_ordering(PTA_uchar &new_image,
                       const unsigned char *orig_image, size_t orig_image_size,
                       GLenum external_format, Texture *tex) {
  const unsigned char *result = orig_image;

  switch (external_format) {
  case GL_RGB:
    switch (tex->get_component_type()) {
    case Texture::T_unsigned_byte:
    case Texture::T_byte:
      new_image = PTA_uchar::empty_array(orig_image_size);
      uchar_bgr_to_rgb(new_image, orig_image, orig_image_size / 3);
      result = new_image;
      break;

    case Texture::T_unsigned_short:
    case Texture::T_short:
      new_image = PTA_uchar::empty_array(orig_image_size);
      ushort_bgr_to_rgb((unsigned short *)new_image.p(),
                        (const unsigned short *)orig_image,
                        orig_image_size / 6);
      result = new_image;
      break;

    default:
      break;
    }
    break;

  case GL_RGBA:
    switch (tex->get_component_type()) {
    case Texture::T_unsigned_byte:
    case Texture::T_byte:
      new_image = PTA_uchar::empty_array(orig_image_size);
      uchar_bgra_to_rgba(new_image, orig_image, orig_image_size / 4);
      result = new_image;
      break;

    case Texture::T_unsigned_short:
    case Texture::T_short:
      new_image = PTA_uchar::empty_array(orig_image_size);
      ushort_bgra_to_rgba((unsigned short *)new_image.p(),
                          (const unsigned short *)orig_image,
                          orig_image_size / 8);
      result = new_image;
      break;

    default:
      break;
    }
    break;

  default:
    break;
  }

  return result;
}

//#--- Zhao Nov/2011
string CLP(GraphicsStateGuardian)::get_driver_vendor() { return _gl_vendor; }
string CLP(GraphicsStateGuardian)::get_driver_renderer() { return _gl_renderer; }

string CLP(GraphicsStateGuardian)::get_driver_version() { return _gl_version; }
int CLP(GraphicsStateGuardian)::get_driver_version_major() { return _gl_version_major; }
int CLP(GraphicsStateGuardian)::get_driver_version_minor() { return _gl_version_minor; }
int CLP(GraphicsStateGuardian)::get_driver_shader_version_major() { return _gl_shadlang_ver_major; }
int CLP(GraphicsStateGuardian)::get_driver_shader_version_minor() { return _gl_shadlang_ver_minor; }

////////////////////////////////////////////////////////////////////
//     Function: GLGraphicsStateGuardian::Constructor
//       Access: Public
//  Description:
////////////////////////////////////////////////////////////////////
CLP(GraphicsStateGuardian)::
CLP(GraphicsStateGuardian)(GraphicsEngine *engine, GraphicsPipe *pipe) :
  GraphicsStateGuardian(gl_coordinate_system, engine, pipe),
  _renderbuffer_residency(get_prepared_objects()->get_name(), "renderbuffer")
{
  _error_count = 0;
  _last_error_check = -1.0;

  // calling glGetError() forces a sync, this turns it on if you want to.
  _check_errors = gl_check_errors;
  _force_flush = gl_force_flush;

  _gl_shadlang_ver_major = 0;
  _gl_shadlang_ver_minor = 0;

  // Hack.  Turn on the flag that we turned off at a higher level,
  // since we know this works properly in OpenGL, and we want the
  // performance benefit it gives us.
  _prepared_objects->_support_released_buffer_cache = true;

  // Assume that we will get a hardware-accelerated context, unless
  // the window tells us otherwise.
  _is_hardware = true;

  _scissor_enabled = false;
  _scissor_attrib_active = false;

  _white_texture = 0;

#ifndef OPENGLES
  _shader_point_size = false;
#endif

#ifdef HAVE_CG
  _cg_context = 0;
#endif

#ifdef DO_PSTATS
  if (gl_finish) {
    GLCAT.warning()
      << "The config variable gl-finish is set to true.  This may have a substantial negative impact on your render performance.\n";
  }
#endif  // DO_PSTATS
}

////////////////////////////////////////////////////////////////////
//     Function: GLGraphicsStateGuardian::Destructor
//       Access: Public
//  Description:
////////////////////////////////////////////////////////////////////
CLP(GraphicsStateGuardian)::
~CLP(GraphicsStateGuardian)() {
  if (GLCAT.is_debug()) {
    GLCAT.debug()
      << "GLGraphicsStateGuardian " << this << " destructing\n";
  }

  close_gsg();
}

////////////////////////////////////////////////////////////////////
//     Function: GLGraphicsStateGuardian::debug_callback
//       Access: Public, Static
//  Description: This is called by the GL if an error occurs, if
//               gl_debug has been enabled (and the driver supports
//               the GL_ARB_debug_output extension).
////////////////////////////////////////////////////////////////////
#ifndef OPENGLES_1
void CLP(GraphicsStateGuardian)::
debug_callback(GLenum source, GLenum type, GLuint id, GLenum severity, GLsizei length, const GLchar *message, GLvoid *userParam) {
  // Determine how to map the severity level.
  NotifySeverity level;
  switch (severity) {
  case GL_DEBUG_SEVERITY_HIGH:
    level = NS_error;
    break;

  case GL_DEBUG_SEVERITY_MEDIUM:
    level = NS_warning;
    break;

  case GL_DEBUG_SEVERITY_LOW:
    level = NS_info;
    break;

  case GL_DEBUG_SEVERITY_NOTIFICATION:
    level = NS_debug;
    break;

  default:
    level = NS_fatal; //???
    break;
  }

  string msg_str(message, length);
  GLCAT.out(level) << msg_str << "\n";

#ifndef NDEBUG
  if (level >= gl_debug_abort_level.get_value()) {
    abort();
  }
#endif
}
#endif  // OPENGLES_1

////////////////////////////////////////////////////////////////////
//     Function: GLGraphicsStateGuardian::reset
//       Access: Public, Virtual
//  Description: Resets all internal state as if the gsg were newly
//               created.
////////////////////////////////////////////////////////////////////
void CLP(GraphicsStateGuardian)::
reset() {
  _last_error_check = -1.0;

  free_pointers();
  GraphicsStateGuardian::reset();

  // Build _inv_state_mask as a mask of 1's where we don't care, and
  // 0's where we do care, about the state.
  //_inv_state_mask = RenderState::SlotMask::all_on();
  _inv_state_mask.clear_bit(ShaderAttrib::get_class_slot());
  _inv_state_mask.clear_bit(AlphaTestAttrib::get_class_slot());
  _inv_state_mask.clear_bit(AntialiasAttrib::get_class_slot());
  _inv_state_mask.clear_bit(ClipPlaneAttrib::get_class_slot());
  _inv_state_mask.clear_bit(ColorAttrib::get_class_slot());
  _inv_state_mask.clear_bit(ColorScaleAttrib::get_class_slot());
  _inv_state_mask.clear_bit(CullFaceAttrib::get_class_slot());
  _inv_state_mask.clear_bit(DepthOffsetAttrib::get_class_slot());
  _inv_state_mask.clear_bit(DepthTestAttrib::get_class_slot());
  _inv_state_mask.clear_bit(DepthWriteAttrib::get_class_slot());
  _inv_state_mask.clear_bit(RenderModeAttrib::get_class_slot());
  _inv_state_mask.clear_bit(RescaleNormalAttrib::get_class_slot());
  _inv_state_mask.clear_bit(ShadeModelAttrib::get_class_slot());
  _inv_state_mask.clear_bit(TransparencyAttrib::get_class_slot());
  _inv_state_mask.clear_bit(ColorWriteAttrib::get_class_slot());
  _inv_state_mask.clear_bit(ColorBlendAttrib::get_class_slot());
  _inv_state_mask.clear_bit(TextureAttrib::get_class_slot());
  _inv_state_mask.clear_bit(TexGenAttrib::get_class_slot());
  _inv_state_mask.clear_bit(TexMatrixAttrib::get_class_slot());
  _inv_state_mask.clear_bit(MaterialAttrib::get_class_slot());
  _inv_state_mask.clear_bit(LightAttrib::get_class_slot());
  _inv_state_mask.clear_bit(StencilAttrib::get_class_slot());
  _inv_state_mask.clear_bit(FogAttrib::get_class_slot());
  _inv_state_mask.clear_bit(ScissorAttrib::get_class_slot());

  // Output the vendor and version strings.
  query_gl_version();

  if (_gl_version_major == 0) {
    // Couldn't get GL.  Fail.
    mark_new();
    return;
  }

  // Save the extensions tokens.
  _extensions.clear();

  // In OpenGL 3.0 and later, glGetString(GL_EXTENSIONS) is deprecated.
#ifndef OPENGLES
  if (is_at_least_gl_version(3, 0)) {
    PFNGLGETSTRINGIPROC _glGetStringi =
      (PFNGLGETSTRINGIPROC)get_extension_func("glGetStringi");

    if (_glGetStringi != NULL) {
      GLint n = 0;
      glGetIntegerv(GL_NUM_EXTENSIONS, &n);
      for (GLint i = 0; i < n; ++i) {
        const char *extension = (const char *)_glGetStringi(GL_EXTENSIONS, i);
        _extensions.insert(string(extension));
      }
    } else {
      GLCAT.error() << "glGetStringi is not available!\n";
      save_extensions((const char *)glGetString(GL_EXTENSIONS));
    }
  } else
#endif
  {
    save_extensions((const char *)glGetString(GL_EXTENSIONS));
  }

  get_extra_extensions();

  // This needs access to the extensions, so put this after save_extensions.
  query_glsl_version();

#ifndef OPENGLES
  bool core_profile = is_at_least_gl_version(3, 2) &&
                      !has_extension("GL_ARB_compatibility");

  if (GLCAT.is_debug()) {
    if (core_profile) {
      GLCAT.debug() << "Using core profile\n";
    } else {
      GLCAT.debug() << "Using compatibility profile\n";
    }
  }
#elif defined(OPENGLES_1)
  static const bool core_profile = false;
#else
  static const bool core_profile = true;
#endif

  // Print out a list of all extensions.
  report_extensions();

  // Initialize OpenGL debugging output first, if enabled and supported.
  _supports_debug = false;
  _use_object_labels = false;
#ifndef OPENGLES_1
  if (gl_debug) {
    PFNGLDEBUGMESSAGECALLBACKPROC_P _glDebugMessageCallback;
    PFNGLDEBUGMESSAGECONTROLPROC _glDebugMessageControl;

    if (is_at_least_gl_version(4, 3) || has_extension("GL_KHR_debug")) {
#ifdef OPENGLES
      _glDebugMessageCallback = (PFNGLDEBUGMESSAGECALLBACKPROC_P)
        get_extension_func("glDebugMessageCallbackKHR");
      _glDebugMessageControl = (PFNGLDEBUGMESSAGECONTROLPROC)
        get_extension_func("glDebugMessageControlKHR");
      _glObjectLabel = (PFNGLOBJECTLABELPROC)
        get_extension_func("glObjectLabelKHR");
#else
      _glDebugMessageCallback = (PFNGLDEBUGMESSAGECALLBACKPROC_P)
        get_extension_func("glDebugMessageCallback");
      _glDebugMessageControl = (PFNGLDEBUGMESSAGECONTROLPROC)
        get_extension_func("glDebugMessageControl");
      _glObjectLabel = (PFNGLOBJECTLABELPROC)
        get_extension_func("glObjectLabel");
#endif
      glEnable(GL_DEBUG_OUTPUT); // Not supported in ARB version
      _supports_debug = true;
      _use_object_labels = gl_debug_object_labels;

#ifndef OPENGLES
    } else if (has_extension("GL_ARB_debug_output")) {
      _glDebugMessageCallback = (PFNGLDEBUGMESSAGECALLBACKPROC_P)
        get_extension_func("glDebugMessageCallbackARB");
      _glDebugMessageControl = (PFNGLDEBUGMESSAGECONTROLPROC)
        get_extension_func("glDebugMessageControlARB");
      _supports_debug = true;
#endif
    }

    if (_supports_debug) {
      // Set the categories we want to listen to.
      _glDebugMessageControl(GL_DONT_CARE, GL_DONT_CARE, GL_DEBUG_SEVERITY_HIGH,
                             0, NULL, GLCAT.is_error());
      _glDebugMessageControl(GL_DONT_CARE, GL_DONT_CARE, GL_DEBUG_SEVERITY_MEDIUM,
                             0, NULL, GLCAT.is_warning());
      _glDebugMessageControl(GL_DONT_CARE, GL_DONT_CARE, GL_DEBUG_SEVERITY_LOW,
                             0, NULL, GLCAT.is_info());
      _glDebugMessageControl(GL_DONT_CARE, GL_DONT_CARE, GL_DEBUG_SEVERITY_NOTIFICATION,
                             0, NULL, GLCAT.is_debug());

      // Enable the callback.
      _glDebugMessageCallback((GLDEBUGPROC_P) &debug_callback, (void*)this);
      if (gl_debug_synchronous) {
        glEnable(GL_DEBUG_OUTPUT_SYNCHRONOUS);
      }

      GLCAT.info() << "gl-debug enabled.\n";
    } else {
      GLCAT.warning() << "gl-debug enabled, but NOT supported.\n";
    }
  } else {
    // However, still check if it is supported.
    _supports_debug = is_at_least_gl_version(4, 3)
                   || has_extension("GL_KHR_debug")
                   || has_extension("GL_ARB_debug_output");

    if (_supports_debug) {
      GLCAT.debug() << "gl-debug supported, but NOT enabled.\n";
    } else {
      GLCAT.debug() << "gl-debug disabled and unsupported.\n";
    }
  }
#endif  // OPENGLES_1

  _supported_geom_rendering =
    Geom::GR_indexed_point |
    Geom::GR_point | Geom::GR_point_uniform_size |
    Geom::GR_indexed_other |
    Geom::GR_triangle_strip | Geom::GR_triangle_fan |
    Geom::GR_line_strip |
    Geom::GR_flat_last_vertex;

  _supports_point_parameters = false;

#ifndef OPENGLES_2
  if (is_at_least_gl_version(1, 4)) {
    _supports_point_parameters = true;
    _glPointParameterfv = (PFNGLPOINTPARAMETERFVPROC)
      get_extension_func("glPointParameterfv");

  } else if (has_extension("GL_ARB_point_parameters")) {
    _supports_point_parameters = true;
    _glPointParameterfv = (PFNGLPOINTPARAMETERFVPROC)
      get_extension_func("glPointParameterfvARB");
  }
  if (_supports_point_parameters) {
    if (_glPointParameterfv == NULL) {
      GLCAT.warning()
        << "glPointParameterfv advertised as supported by OpenGL runtime, but could not get pointers to extension functions.\n";
      _supports_point_parameters = false;
    }
  }
  if (_supports_point_parameters) {
    _supported_geom_rendering |= Geom::GR_point_perspective | Geom::GR_point_scale;
  } else {
    _glPointParameterfv = null_glPointParameterfv;
  }
#endif  // !OPENGLES_2

#if defined(OPENGLES_2)
  // OpenGL ES 2 doesn't have point sprites.
  _supports_point_sprite = false;
#elif defined(OPENGLES_1)
  _supports_point_sprite = has_extension("GL_OES_point_sprite");
#else
  _supports_point_sprite = is_at_least_gl_version(2, 0) ||
                           has_extension("GL_ARB_point_sprite");
#endif

  if (_supports_point_sprite) {
    // It appears that the point_sprite extension doesn't support
    // texture transforms on the generated texture coordinates.  How
    // inconsistent.  Because of this, we don't advertise
    // GR_point_sprite_tex_matrix.
    _supported_geom_rendering |= Geom::GR_point_sprite;
  }

#ifndef OPENGLES
  _explicit_primitive_restart = false;
  _glPrimitiveRestartIndex = NULL;

  if (gl_support_primitive_restart_index) {
    if ((is_at_least_gl_version(4, 3) || has_extension("GL_ARB_ES3_compatibility")) &&
        _gl_renderer.substr(0, 7) != "Gallium") {
      // As long as we enable this, OpenGL will always use the highest possible index
      // for a numeric type as strip cut index, which coincides with our convention.
      // This saves us a call to glPrimitiveRestartIndex
      // ... of course, though, the Gallium driver bugs out here.  See also:
      // https://www.panda3d.org/forums/viewtopic.php?f=5&t=17512
      glEnable(GL_PRIMITIVE_RESTART_FIXED_INDEX);
      _supported_geom_rendering |= Geom::GR_strip_cut_index;

    } else if (is_at_least_gl_version(3, 1)) {
      // We have to use an explicit primitive restart enable/index.
      _explicit_primitive_restart = true;
      _supported_geom_rendering |= Geom::GR_strip_cut_index;

      _glPrimitiveRestartIndex = (PFNGLPRIMITIVERESTARTINDEXPROC)
        get_extension_func("glPrimitiveRestartIndex");

    }
  }
#endif

#if !defined(OPENGLES) && defined(SUPPORT_FIXED_FUNCTION)
  if (is_at_least_gl_version(1, 4)) {
    _glSecondaryColorPointer = (PFNGLSECONDARYCOLORPOINTERPROC)
      get_extension_func("glSecondaryColorPointer");

  } else if (has_extension("GL_EXT_secondary_color")) {
    _glSecondaryColorPointer = (PFNGLSECONDARYCOLORPOINTERPROC)
      get_extension_func("glSecondaryColorPointerEXT");
  }
#endif

#ifndef OPENGLES
  _glDrawRangeElements = null_glDrawRangeElements;

  if (is_at_least_gl_version(1, 2)) {
    _glDrawRangeElements = (PFNGLDRAWRANGEELEMENTSPROC)
      get_extension_func("glDrawRangeElements");

  } else if (has_extension("GL_EXT_draw_range_elements")) {
    _glDrawRangeElements = (PFNGLDRAWRANGEELEMENTSPROC)
      get_extension_func("glDrawRangeElementsEXT");
  }
  if (_glDrawRangeElements == NULL) {
    GLCAT.warning()
      << "glDrawRangeElements advertised as supported by OpenGL runtime, but could not get pointers to extension functions.\n";
    _glDrawRangeElements = null_glDrawRangeElements;
  }
#endif

  _supports_3d_texture = false;

#ifndef OPENGLES_1
  if (is_at_least_gl_version(1, 2)) {
    _supports_3d_texture = true;

    _glTexImage3D = (PFNGLTEXIMAGE3DPROC_P)
      get_extension_func("glTexImage3D");
    _glTexSubImage3D = (PFNGLTEXSUBIMAGE3DPROC)
      get_extension_func("glTexSubImage3D");
    _glCopyTexSubImage3D = (PFNGLCOPYTEXSUBIMAGE3DPROC)
      get_extension_func("glCopyTexSubImage3D");

  } else if (has_extension("GL_EXT_texture3D")) {
    _supports_3d_texture = true;

    _glTexImage3D = (PFNGLTEXIMAGE3DPROC_P)
      get_extension_func("glTexImage3DEXT");
    _glTexSubImage3D = (PFNGLTEXSUBIMAGE3DPROC)
      get_extension_func("glTexSubImage3DEXT");

    _glCopyTexSubImage3D = NULL;
    if (has_extension("GL_EXT_copy_texture")) {
      _glCopyTexSubImage3D = (PFNGLCOPYTEXSUBIMAGE3DPROC)
        get_extension_func("glCopyTexSubImage3DEXT");
    }

  } else if (has_extension("GL_OES_texture_3D")) {
    _supports_3d_texture = true;

    _glTexImage3D = (PFNGLTEXIMAGE3DPROC_P)
      get_extension_func("glTexImage3DOES");
    _glTexSubImage3D = (PFNGLTEXSUBIMAGE3DPROC)
      get_extension_func("glTexSubImage3DOES");
    _glCopyTexSubImage3D = (PFNGLCOPYTEXSUBIMAGE3DPROC)
      get_extension_func("glCopyTexSubImage3DOES");

#ifdef OPENGLES_2
    _glFramebufferTexture3D = (PFNGLFRAMEBUFFERTEXTURE3DOES)
      get_extension_func("glFramebufferTexture3DOES");
#endif
  }

  if (_supports_3d_texture) {
    if (_glTexImage3D == NULL || _glTexSubImage3D == NULL) {
      GLCAT.warning()
        << "3-D textures advertised as supported by OpenGL runtime, but could not get pointers to extension functions.\n";
      _supports_3d_texture = false;
    }
  }
#endif  // !OPENGLES_1

  _supports_tex_storage = false;

#ifndef OPENGLES
  if (is_at_least_gl_version(4, 2) || has_extension("GL_ARB_texture_storage")) {
    _supports_tex_storage = true;

    _glTexStorage1D = (PFNGLTEXSTORAGE1DPROC)
      get_extension_func("glTexStorage1D");
    _glTexStorage2D = (PFNGLTEXSTORAGE2DPROC)
      get_extension_func("glTexStorage2D");
    _glTexStorage3D = (PFNGLTEXSTORAGE3DPROC)
      get_extension_func("glTexStorage3D");

  } else
#endif
  if (has_extension("GL_EXT_texture_storage")) { // GLES case
    _supports_tex_storage = true;

    _glTexStorage1D = (PFNGLTEXSTORAGE1DPROC)
      get_extension_func("glTexStorage1DEXT");
    _glTexStorage2D = (PFNGLTEXSTORAGE2DPROC)
      get_extension_func("glTexStorage2DEXT");
    _glTexStorage3D = (PFNGLTEXSTORAGE3DPROC)
      get_extension_func("glTexStorage3DEXT");
  }

  if (_supports_tex_storage) {
    if (_glTexStorage1D == NULL || _glTexStorage2D == NULL || _glTexStorage3D == NULL) {
      GLCAT.warning()
        << "Immutable texture storage advertised as supported by OpenGL runtime, but could not get pointers to extension functions.\n";
      _supports_tex_storage = false;
    }
  }

  _supports_clear_texture = false;
#ifndef OPENGLES
  if (is_at_least_gl_version(4, 4) || has_extension("GL_ARB_clear_texture")) {
    _glClearTexImage = (PFNGLCLEARTEXIMAGEPROC)
      get_extension_func("glClearTexImage");

    if (_glClearTexImage == NULL) {
      GLCAT.warning()
        << "GL_ARB_clear_texture advertised as supported by OpenGL runtime, but could not get pointers to extension function.\n";
    } else {
      _supports_clear_texture = true;
    }
  }
#endif

  _supports_clear_buffer = false;
#ifndef OPENGLES
  if (is_at_least_gl_version(4, 3) || has_extension("GL_ARB_clear_buffer_object")) {
    _glClearBufferData = (PFNGLCLEARBUFFERDATAPROC)
      get_extension_func("glClearBufferData");

    if (_glClearBufferData == NULL) {
      GLCAT.warning()
        << "GL_ARB_clear_buffer_object advertised as supported by OpenGL runtime, but could not get pointers to extension function.\n";
    } else {
      _supports_clear_buffer = true;
    }
  }
#endif

  _supports_2d_texture_array = false;
#ifndef OPENGLES
  if (is_at_least_gl_version(3, 0)) {
    _supports_2d_texture_array = true;

    _glFramebufferTextureLayer = (PFNGLFRAMEBUFFERTEXTURELAYERPROC)
      get_extension_func("glFramebufferTextureLayer");

  } else if (has_extension("GL_EXT_texture_array")) {
    _supports_2d_texture_array = true;

    _glFramebufferTextureLayer = (PFNGLFRAMEBUFFERTEXTURELAYERPROC)
      get_extension_func("glFramebufferTextureLayerEXT");
  }

  if (_supports_2d_texture_array && _glFramebufferTextureLayer == NULL) {
    GLCAT.warning()
      << "Texture arrays advertised as supported by OpenGL runtime, but could not get pointer to glFramebufferTextureLayer function.\n";
  }
#endif

#ifdef OPENGLES_2
  _supports_cube_map = true;
#else
  _supports_cube_map =
    is_at_least_gl_version(1, 3) ||
    has_extension("GL_ARB_texture_cube_map") ||
    has_extension("GL_OES_texture_cube_map");
#endif

#ifndef OPENGLES
  if (_supports_cube_map && gl_cube_map_seamless) {
    if (is_at_least_gl_version(3, 2) || has_extension("GL_ARB_seamless_cube_map")) {
      glEnable(GL_TEXTURE_CUBE_MAP_SEAMLESS);
    }
  }
#endif

#ifndef OPENGLES
  _supports_cube_map_array = is_at_least_gl_version(4, 0) ||
                             has_extension("GL_ARB_texture_cube_map_array");
#endif

#ifndef OPENGLES
  if (is_at_least_gl_version(3, 0)) {
    _glTexBuffer = (PFNGLTEXBUFFERPROC)get_extension_func("glTexBuffer");
    _supports_buffer_texture = true;

  } else if (has_extension("GL_ARB_texture_buffer_object")) {
    _glTexBuffer = (PFNGLTEXBUFFERPROC)get_extension_func("glTexBufferARB");
    _supports_buffer_texture = true;
  }
#endif

  _supports_texture_srgb = false;
  if (is_at_least_gl_version(2, 1) || has_extension("GL_EXT_texture_sRGB")) {
    _supports_texture_srgb = true;

  } else if (has_extension("GL_EXT_sRGB")) { // GLES case.
    _supports_texture_srgb = true;
  }

#ifdef OPENGLES
  _supports_compressed_texture = true;

  // Supported in the core.  1D textures are not supported by OpenGL ES.
  _glCompressedTexImage1D = NULL;
  _glCompressedTexImage2D = glCompressedTexImage2D;
  _glCompressedTexSubImage1D = NULL;
  _glCompressedTexSubImage2D = glCompressedTexSubImage2D;
  _glGetCompressedTexImage = NULL;

  _glCompressedTexImage3D = NULL;
  _glCompressedTexSubImage3D = NULL;
#ifdef OPENGLES_2
  if (_supports_3d_texture) {
    _glCompressedTexImage3D = (PFNGLCOMPRESSEDTEXIMAGE3DPROC)
      get_extension_func("glCompressedTexImage3DOES");
    _glCompressedTexSubImage3D = (PFNGLCOMPRESSEDTEXSUBIMAGE3DPROC)
      get_extension_func("glCompressedTexSubImageOES");
  }
#endif

#else
  if (is_at_least_gl_version(1, 3)) {
    _supports_compressed_texture = true;

    _glCompressedTexImage1D = (PFNGLCOMPRESSEDTEXIMAGE1DPROC)
      get_extension_func("glCompressedTexImage1D");
    _glCompressedTexImage2D = (PFNGLCOMPRESSEDTEXIMAGE2DPROC)
      get_extension_func("glCompressedTexImage2D");
    _glCompressedTexImage3D = (PFNGLCOMPRESSEDTEXIMAGE3DPROC)
      get_extension_func("glCompressedTexImage3D");
    _glCompressedTexSubImage1D = (PFNGLCOMPRESSEDTEXSUBIMAGE1DPROC)
      get_extension_func("glCompressedTexSubImage1D");
    _glCompressedTexSubImage2D = (PFNGLCOMPRESSEDTEXSUBIMAGE2DPROC)
      get_extension_func("glCompressedTexSubImage2D");
    _glCompressedTexSubImage3D = (PFNGLCOMPRESSEDTEXSUBIMAGE3DPROC)
      get_extension_func("glCompressedTexSubImage3D");
    _glGetCompressedTexImage = (PFNGLGETCOMPRESSEDTEXIMAGEPROC)
      get_extension_func("glGetCompressedTexImage");

  } else if (has_extension("GL_ARB_texture_compression")) {
    _supports_compressed_texture = true;

    _glCompressedTexImage1D = (PFNGLCOMPRESSEDTEXIMAGE1DPROC)
      get_extension_func("glCompressedTexImage1DARB");
    _glCompressedTexImage2D = (PFNGLCOMPRESSEDTEXIMAGE2DPROC)
      get_extension_func("glCompressedTexImage2DARB");
    _glCompressedTexImage3D = (PFNGLCOMPRESSEDTEXIMAGE3DPROC)
      get_extension_func("glCompressedTexImage3DARB");
    _glCompressedTexSubImage1D = (PFNGLCOMPRESSEDTEXSUBIMAGE1DPROC)
      get_extension_func("glCompressedTexSubImage1DARB");
    _glCompressedTexSubImage2D = (PFNGLCOMPRESSEDTEXSUBIMAGE2DPROC)
      get_extension_func("glCompressedTexSubImage2DARB");
    _glCompressedTexSubImage3D = (PFNGLCOMPRESSEDTEXSUBIMAGE3DPROC)
      get_extension_func("glCompressedTexSubImage3DARB");
    _glGetCompressedTexImage = (PFNGLGETCOMPRESSEDTEXIMAGEPROC)
      get_extension_func("glGetCompressedTexImageARB");

  } else {
    _supports_compressed_texture = false;
  }

  if (_supports_compressed_texture) {
    if (_glCompressedTexImage1D == NULL ||
        _glCompressedTexImage2D == NULL ||
        _glCompressedTexImage3D == NULL ||
        _glCompressedTexSubImage1D == NULL ||
        _glCompressedTexSubImage2D == NULL ||
        _glCompressedTexSubImage3D == NULL ||
        _glGetCompressedTexImage == NULL) {
      GLCAT.warning()
        << "Compressed textures advertised as supported by OpenGL runtime, but could not get pointers to extension functions.\n";
      _supports_compressed_texture = false;
    }
  }
#endif

  if (_supports_compressed_texture) {
#ifndef OPENGLES
    _compressed_texture_formats.set_bit(Texture::CM_on);
#endif

    GLint num_compressed_formats = 0;
    glGetIntegerv(GL_NUM_COMPRESSED_TEXTURE_FORMATS, &num_compressed_formats);
    GLint *formats = (GLint *)alloca(num_compressed_formats * sizeof(GLint));
    glGetIntegerv(GL_COMPRESSED_TEXTURE_FORMATS, formats);
    for (int i = 0; i < num_compressed_formats; ++i) {
      switch (formats[i]) {
      case GL_COMPRESSED_RGB_S3TC_DXT1_EXT:
      case GL_COMPRESSED_RGBA_S3TC_DXT1_EXT:
        _compressed_texture_formats.set_bit(Texture::CM_dxt1);
        break;
#ifdef OPENGLES
      case GL_COMPRESSED_RGB_PVRTC_2BPPV1_IMG:
      case GL_COMPRESSED_RGBA_PVRTC_2BPPV1_IMG:
        _compressed_texture_formats.set_bit(Texture::CM_pvr1_2bpp);
        break;
      case GL_COMPRESSED_RGB_PVRTC_4BPPV1_IMG:
      case GL_COMPRESSED_RGBA_PVRTC_4BPPV1_IMG:
        _compressed_texture_formats.set_bit(Texture::CM_pvr1_4bpp);
        break;
#else
      case GL_COMPRESSED_RGBA_S3TC_DXT3_EXT:
        _compressed_texture_formats.set_bit(Texture::CM_dxt3);
        break;

      case GL_COMPRESSED_RGBA_S3TC_DXT5_EXT:
        _compressed_texture_formats.set_bit(Texture::CM_dxt5);
        break;

      case GL_COMPRESSED_RGB_FXT1_3DFX:
      case GL_COMPRESSED_RGBA_FXT1_3DFX:
        _compressed_texture_formats.set_bit(Texture::CM_fxt1);
        break;
#endif

      default:
        break;
      }
    }
  }

#ifdef OPENGLES_2
  _supports_bgr = false;
#else
  _supports_bgr =
    is_at_least_gl_version(1, 2) || has_extension("GL_EXT_bgra");
#endif

#ifdef SUPPORT_FIXED_FUNCTION
  _supports_rescale_normal =
    !core_profile && gl_support_rescale_normal &&
    (is_at_least_gl_version(1, 2) || has_extension("GL_EXT_rescale_normal"));

#ifndef OPENGLES
  _use_separate_specular_color = gl_separate_specular_color &&
    (is_at_least_gl_version(1, 2) || has_extension("GL_EXT_separate_specular_color"));
#endif
#endif

#ifdef OPENGLES
  _supports_packed_dabc = false;
  _supports_packed_ufloat = false;
#else
  _supports_packed_dabc = is_at_least_gl_version(3, 2) ||
                          has_extension("GL_ARB_vertex_array_bgra") ||
                          has_extension("GL_EXT_vertex_array_bgra");
  _supports_packed_ufloat = is_at_least_gl_version(4, 4) ||
                            has_extension("GL_ARB_vertex_type_10f_11f_11f_rev");
#endif

  _supports_multisample =
    has_extension("GL_ARB_multisample") || is_at_least_gl_version(1, 3);

#ifdef OPENGLES_1
  _supports_generate_mipmap = is_at_least_gles_version(1, 1);
#elif defined(OPENGLES)
  _supports_generate_mipmap = true;
#else
  _supports_generate_mipmap = is_at_least_gl_version(1, 4) ||
                              has_extension("GL_SGIS_generate_mipmap");
#endif

#ifdef OPENGLES
  _supports_tex_non_pow2 =
    has_extension("GL_OES_texture_npot");
#else
  _supports_tex_non_pow2 = is_at_least_gl_version(2, 0) ||
    has_extension("GL_ARB_texture_non_power_of_two");
#endif

#ifndef OPENGLES_2
  bool supports_multitexture = false;
  if (is_at_least_gl_version(1, 3) || is_at_least_gles_version(1, 1)) {
    supports_multitexture = true;

    _glActiveTexture = (PFNGLACTIVETEXTUREPROC)
      get_extension_func("glActiveTexture");

#ifdef SUPPORT_FIXED_FUNCTION
    _glClientActiveTexture = (PFNGLACTIVETEXTUREPROC)
      get_extension_func("glClientActiveTexture");
#endif

#ifdef SUPPORT_IMMEDIATE_MODE
    _glMultiTexCoord1f = (PFNGLMULTITEXCOORD1FPROC)
      get_extension_func("glMultiTexCoord1f");
    _glMultiTexCoord2f = (PFNGLMULTITEXCOORD2FPROC)
      get_extension_func("glMultiTexCoord2f");
    _glMultiTexCoord3f = (PFNGLMULTITEXCOORD3FPROC)
      get_extension_func("glMultiTexCoord3f");
    _glMultiTexCoord4f = (PFNGLMULTITEXCOORD4FPROC)
      get_extension_func("glMultiTexCoord4f");
    _glMultiTexCoord1d = (PFNGLMULTITEXCOORD1DPROC)
      get_extension_func("glMultiTexCoord1d");
    _glMultiTexCoord2d = (PFNGLMULTITEXCOORD2DPROC)
      get_extension_func("glMultiTexCoord2d");
    _glMultiTexCoord3d = (PFNGLMULTITEXCOORD3DPROC)
      get_extension_func("glMultiTexCoord3d");
    _glMultiTexCoord4d = (PFNGLMULTITEXCOORD4DPROC)
      get_extension_func("glMultiTexCoord4d");
#endif

  } else if (has_extension("GL_ARB_multitexture")) {
    supports_multitexture = true;

    _glActiveTexture = (PFNGLACTIVETEXTUREPROC)
      get_extension_func("glActiveTextureARB");

#ifdef SUPPORT_FIXED_FUNCTION
    _glClientActiveTexture = (PFNGLACTIVETEXTUREPROC)
      get_extension_func("glClientActiveTextureARB");
#endif

#ifdef SUPPORT_IMMEDIATE_MODE
    _glMultiTexCoord1f = (PFNGLMULTITEXCOORD1FPROC)
      get_extension_func("glMultiTexCoord1fARB");
    _glMultiTexCoord2f = (PFNGLMULTITEXCOORD2FPROC)
      get_extension_func("glMultiTexCoord2fARB");
    _glMultiTexCoord3f = (PFNGLMULTITEXCOORD3FPROC)
      get_extension_func("glMultiTexCoord3fARB");
    _glMultiTexCoord4f = (PFNGLMULTITEXCOORD4FPROC)
      get_extension_func("glMultiTexCoord4fARB");
    _glMultiTexCoord1d = (PFNGLMULTITEXCOORD1DPROC)
      get_extension_func("glMultiTexCoord1dARB");
    _glMultiTexCoord2d = (PFNGLMULTITEXCOORD2DPROC)
      get_extension_func("glMultiTexCoord2dARB");
    _glMultiTexCoord3d = (PFNGLMULTITEXCOORD3DPROC)
      get_extension_func("glMultiTexCoord3dARB");
    _glMultiTexCoord4d = (PFNGLMULTITEXCOORD4DPROC)
      get_extension_func("glMultiTexCoord4dARB");
#endif
  } else {
    supports_multitexture = false;
  }

  if (supports_multitexture) {
    if (_glActiveTexture == NULL
#ifdef SUPPORT_FIXED_FUNCTION
        || _glClientActiveTexture == NULL
#endif
#ifdef SUPPORT_IMMEDIATE_MODE
        || GLf(_glMultiTexCoord1) == NULL || GLf(_glMultiTexCoord2) == NULL
        || GLf(_glMultiTexCoord3) == NULL || GLf(_glMultiTexCoord4) == NULL
#endif
        ) {
      GLCAT.warning()
        << "Multitexture advertised as supported by OpenGL runtime, but could not get pointers to extension functions.\n";
      supports_multitexture = false;
    }
  }

  if (!supports_multitexture) {
    // Replace with dummy no-op functions.
    _glActiveTexture = null_glActiveTexture;
  }

#ifdef SUPPORT_FIXED_FUNCTION
  if (!supports_multitexture || core_profile) {
    _glClientActiveTexture = null_glActiveTexture;
  }
#endif
#endif  // OPENGLES_2

#ifdef OPENGLES
  if (has_extension("GL_ANGLE_depth_texture")) {
    // This extension provides both depth textures and depth-stencil support.
    _supports_depth_texture = true;
    _supports_depth_stencil = true;

  } else if (has_extension("GL_OES_depth_texture")) {
    _supports_depth_texture = true;
    _supports_depth_stencil = has_extension("GL_OES_packed_depth_stencil");
  }
  _supports_depth24 = has_extension("GL_OES_depth24");
  _supports_depth32 = has_extension("GL_OES_depth32");

#else
  _supports_depth_texture = (is_at_least_gl_version(1, 4) ||
                             has_extension("GL_ARB_depth_texture"));
  _supports_depth_stencil = (is_at_least_gl_version(3, 0) ||
                             has_extension("GL_ARB_framebuffer_object") ||
                             has_extension("GL_EXT_packed_depth_stencil"));
#endif

#ifdef OPENGLES_2
  if (gl_support_shadow_filter && _supports_depth_texture &&
      has_extension("GL_EXT_shadow_samplers")) {
    _supports_shadow_filter = true;
  }
#else
  if (gl_support_shadow_filter &&
      _supports_depth_texture &&
      (is_at_least_gl_version(1, 4) || has_extension("GL_ARB_shadow")) &&
      has_extension("GL_ARB_fragment_program_shadow")) {
    _supports_shadow_filter = true;
  }
#endif
  // Actually, we can't keep forever disabling ARB_shadow on ATI cards,
  // since they do work correctly now.  Maybe there is some feature
  // level we can check somewhere?
  /*if (_gl_vendor.substr(0,3)=="ATI") {
    // ATI drivers have never provided correct shadow support.
    _supports_shadow_filter = false;
  }*/

#ifndef SUPPORT_FIXED_FUNCTION
  _supports_texture_combine = false;
  _supports_texture_saved_result = false;
  _supports_texture_dot3 = false;
#else
  if (!core_profile) {
    _supports_texture_combine =
      is_at_least_gl_version(1, 3) ||
      is_at_least_gles_version(1, 1) ||
      has_extension("GL_ARB_texture_env_combine");

    _supports_texture_saved_result =
      is_at_least_gl_version(1, 4) ||
      has_extension("GL_ARB_texture_env_crossbar") ||
      has_extension("GL_OES_texture_env_crossbar");

    _supports_texture_dot3 =
      is_at_least_gl_version(1, 3) ||
      is_at_least_gles_version(1, 1) ||
      has_extension("GL_ARB_texture_env_dot3");
  }
#endif

#ifdef OPENGLES_2
  _supports_buffers = true;
  _glGenBuffers = glGenBuffers;
  _glBindBuffer = glBindBuffer;
  _glBufferData = glBufferData;
  _glBufferSubData = glBufferSubData;
  _glDeleteBuffers = glDeleteBuffers;

#else
  _supports_buffers = false;
  if (is_at_least_gl_version(1, 5) || is_at_least_gles_version(1, 1)) {
    _supports_buffers = true;

    _glGenBuffers = (PFNGLGENBUFFERSPROC)
      get_extension_func("glGenBuffers");
    _glBindBuffer = (PFNGLBINDBUFFERPROC)
      get_extension_func("glBindBuffer");
    _glBufferData = (PFNGLBUFFERDATAPROC)
      get_extension_func("glBufferData");
    _glBufferSubData = (PFNGLBUFFERSUBDATAPROC)
      get_extension_func("glBufferSubData");
    _glDeleteBuffers = (PFNGLDELETEBUFFERSPROC)
      get_extension_func("glDeleteBuffers");

#ifndef OPENGLES
    _glMapBuffer = (PFNGLMAPBUFFERPROC)
      get_extension_func("glMapBuffer");
    _glUnmapBuffer = (PFNGLUNMAPBUFFERPROC)
      get_extension_func("glUnmapBuffer");
#endif
  }
#ifndef OPENGLES_1
  else if (has_extension("GL_ARB_vertex_buffer_object")) {
    _supports_buffers = true;

    _glGenBuffers = (PFNGLGENBUFFERSPROC)
      get_extension_func("glGenBuffersARB");
    _glBindBuffer = (PFNGLBINDBUFFERPROC)
      get_extension_func("glBindBufferARB");
    _glBufferData = (PFNGLBUFFERDATAPROC)
      get_extension_func("glBufferDataARB");
    _glBufferSubData = (PFNGLBUFFERSUBDATAPROC)
      get_extension_func("glBufferSubDataARB");
    _glDeleteBuffers = (PFNGLDELETEBUFFERSPROC)
      get_extension_func("glDeleteBuffersARB");
    _glMapBuffer = (PFNGLMAPBUFFERPROC)
      get_extension_func("glMapBufferARB");
    _glUnmapBuffer = (PFNGLUNMAPBUFFERPROC)
      get_extension_func("glUnmapBufferARB");
  }
#endif  // OPENGLES_1

  if (_supports_buffers) {
    if (_glGenBuffers == NULL || _glBindBuffer == NULL ||
        _glBufferData == NULL || _glBufferSubData == NULL ||
        _glDeleteBuffers == NULL) {
      GLCAT.warning()
        << "Buffers advertised as supported by OpenGL runtime, but could not get pointers to extension functions.\n";
      _supports_buffers = false;
    }
  }
#endif

#ifndef OPENGLES
  // Check for various advanced buffer management features.
  if (is_at_least_gl_version(3, 0) || has_extension("GL_ARB_map_buffer_range")) {
    _glMapBufferRange = (PFNGLMAPBUFFERRANGEPROC)
      get_extension_func("glMapBufferRange");
  } else {
    _glMapBufferRange = NULL;
  }

  if (is_at_least_gl_version(4, 4) || has_extension("GL_ARB_buffer_storage")) {
    _glBufferStorage = (PFNGLBUFFERSTORAGEPROC)
      get_extension_func("glBufferStorage");

    if (_glBufferStorage != NULL) {
      _supports_buffer_storage = true;
    } else {
      GLCAT.warning()
        << "Buffer storage advertised as supported by OpenGL runtime, but "
           "could not get pointers to extension function.\n";
    }
  } else {
    _supports_buffer_storage = false;
  }
#endif

  _supports_vao = false;

  if (is_at_least_gl_version(3, 0) || has_extension("GL_ARB_vertex_array_object")) {
    _supports_vao = true;

    _glBindVertexArray = (PFNGLBINDVERTEXARRAYPROC)
      get_extension_func("glBindVertexArray");
    _glDeleteVertexArrays = (PFNGLDELETEVERTEXARRAYSPROC)
      get_extension_func("glDeleteVertexArrays");
    _glGenVertexArrays = (PFNGLGENVERTEXARRAYSPROC)
      get_extension_func("glGenVertexArrays");

  } else if (has_extension("GL_OES_vertex_array_object")) {
    _supports_vao = true;

    _glBindVertexArray = (PFNGLBINDVERTEXARRAYPROC)
      get_extension_func("glBindVertexArrayOES");
    _glDeleteVertexArrays = (PFNGLDELETEVERTEXARRAYSPROC)
      get_extension_func("glDeleteVertexArraysOES");
    _glGenVertexArrays = (PFNGLGENVERTEXARRAYSPROC)
      get_extension_func("glGenVertexArraysOES");
  }

  if (_supports_vao) {
    if (_glBindVertexArray == NULL || _glDeleteVertexArrays == NULL ||
        _glGenVertexArrays == NULL) {
      GLCAT.warning()
        << "Vertex array objects advertised as supported by OpenGL runtime, but could not get pointers to extension functions.\n";
      _supports_vao = false;
    }
  }

  // Check for GLSL support.
#if defined(OPENGLES_1)
  _supports_glsl = false;
  _supports_geometry_shaders = false;
  _supports_tessellation_shaders = false;
#elif defined(OPENGLES)
  _supports_glsl = true;
  _supports_geometry_shaders = false;
  _supports_tessellation_shaders = false;
#else
  _supports_glsl = (_gl_shadlang_ver_major >= 1);
  _supports_tessellation_shaders = is_at_least_gl_version(4, 0) || has_extension("GL_ARB_tessellation_shader");

  if (is_at_least_gl_version(3, 2)) {
    _supports_geometry_shaders = true;
    _glFramebufferTexture = (PFNGLFRAMEBUFFERTEXTUREARBPROC)
      get_extension_func("glFramebufferTexture");

  } else if (has_extension("GL_ARB_geometry_shader4")) {
    _supports_geometry_shaders = true;
    _glFramebufferTexture = (PFNGLFRAMEBUFFERTEXTUREARBPROC)
      get_extension_func("glFramebufferTextureARB");
    _glProgramParameteri = (PFNGLPROGRAMPARAMETERIPROC)
      get_extension_func("glProgramParameteriARB");

  } else if (has_extension("GL_EXT_geometry_shader4")) {
    _supports_geometry_shaders = true;
    _glFramebufferTexture = NULL;
    _glProgramParameteri = (PFNGLPROGRAMPARAMETERIPROC)
      get_extension_func("glProgramParameteriEXT");

  } else {
    _supports_geometry_shaders = false;
    _glFramebufferTexture = NULL;
  }
#endif
  _shader_caps._supports_glsl = _supports_glsl;

  // Check for support for other types of shaders that can be used by Cg.
  _supports_basic_shaders = false;
#if defined(HAVE_CG) && !defined(OPENGLES)
  if (has_extension("GL_ARB_vertex_program") &&
      has_extension("GL_ARB_fragment_program")) {
    _supports_basic_shaders = true;
    _shader_caps._active_vprofile = (int)CG_PROFILE_ARBVP1;
    _shader_caps._active_fprofile = (int)CG_PROFILE_ARBFP1;
    _shader_caps._active_gprofile = (int)CG_PROFILE_UNKNOWN; // No geometry shader if only using basic

    if (basic_shaders_only) {
      // We're happy with ARB programs, thanks.
    } else if (has_extension("GL_NV_gpu_program5")) {
      _shader_caps._active_vprofile = (int)CG_PROFILE_GP5VP;
      _shader_caps._active_fprofile = (int)CG_PROFILE_GP5FP;
      _shader_caps._active_gprofile = (int)CG_PROFILE_GP5GP;

    } else if (has_extension("GL_NV_gpu_program4")) {
      _shader_caps._active_vprofile = (int)CG_PROFILE_GP4VP;
      _shader_caps._active_fprofile = (int)CG_PROFILE_GP4FP;
      _shader_caps._active_gprofile = (int)CG_PROFILE_GP4GP;

    } else if (has_extension("GL_NV_vertex_program3") &&
               has_extension("GL_NV_fragment_program2")) {
      _shader_caps._active_vprofile = (int)CG_PROFILE_VP40;
      _shader_caps._active_fprofile = (int)CG_PROFILE_FP40;
      _shader_caps._active_gprofile = (int)CG_PROFILE_UNKNOWN;

    } else if (has_extension("GL_NV_vertex_program2") &&
               has_extension("GL_NV_fragment_program")) {
      _shader_caps._active_vprofile = (int)CG_PROFILE_VP30;
      _shader_caps._active_fprofile = (int)CG_PROFILE_FP30;
      _shader_caps._active_gprofile = (int)CG_PROFILE_UNKNOWN;

    } else if (has_extension("GL_NV_vertex_program1_1") &&
               has_extension("GL_NV_texture_shader2") &&
               has_extension("GL_NV_register_combiners2")) {
      _shader_caps._active_vprofile = (int)CG_PROFILE_VP20;
      _shader_caps._active_fprofile = (int)CG_PROFILE_FP20;
      _shader_caps._active_gprofile = (int)CG_PROFILE_UNKNOWN;

    } else if (_supports_glsl) {
      // This is what will be available to non-NVIDIA cards.  It is the last
      // option since it is slower to compile GLSL than the other options.
      _shader_caps._active_vprofile = (int)CG_PROFILE_GLSLV;
      _shader_caps._active_fprofile = (int)CG_PROFILE_GLSLF;
      if (_supports_geometry_shaders) {
        _shader_caps._active_gprofile = (int)CG_PROFILE_GLSLG;
      }
    }
    _shader_caps._ultimate_vprofile = (int)CG_PROFILE_VP40;
    _shader_caps._ultimate_fprofile = (int)CG_PROFILE_FP40;
    _shader_caps._ultimate_gprofile = (int)CG_PROFILE_GPU_GP;

    // Bug workaround for radeons.
    if (_shader_caps._active_fprofile == CG_PROFILE_ARBFP1) {
      if (has_extension("GL_ATI_draw_buffers")) {
        _shader_caps._bug_list.insert(Shader::SBUG_ati_draw_buffers);
      }
    }

  } else if (_supports_glsl) {
    // No, but we do support GLSL...
    _shader_caps._active_vprofile = (int)CG_PROFILE_GLSLV;
    _shader_caps._active_fprofile = (int)CG_PROFILE_GLSLF;
    if (_supports_geometry_shaders) {
      _shader_caps._active_gprofile = (int)CG_PROFILE_GLSLG;
    } else {
      _shader_caps._active_gprofile = (int)CG_PROFILE_UNKNOWN;
    }
  }
#endif  // HAVE_CG

  _supports_compute_shaders = false;
#ifndef OPENGLES
  if (is_at_least_gl_version(4, 3) || has_extension("GL_ARB_compute_shader")) {
    _glDispatchCompute = (PFNGLDISPATCHCOMPUTEPROC)
      get_extension_func("glDispatchCompute");

    if (_glDispatchCompute != NULL) {
      _supports_compute_shaders = true;
    }
  }
#endif

#ifndef OPENGLES
  if (_supports_glsl) {
    _glAttachShader = (PFNGLATTACHSHADERPROC)
       get_extension_func("glAttachShader");
    _glBindAttribLocation = (PFNGLBINDATTRIBLOCATIONPROC)
       get_extension_func("glBindAttribLocation");
    _glCompileShader = (PFNGLCOMPILESHADERPROC)
       get_extension_func("glCompileShader");
    _glCreateProgram = (PFNGLCREATEPROGRAMPROC)
       get_extension_func("glCreateProgram");
    _glCreateShader = (PFNGLCREATESHADERPROC)
       get_extension_func("glCreateShader");
    _glDeleteProgram = (PFNGLDELETEPROGRAMPROC)
       get_extension_func("glDeleteProgram");
    _glDeleteShader = (PFNGLDELETESHADERPROC)
       get_extension_func("glDeleteShader");
    _glDetachShader = (PFNGLDETACHSHADERPROC)
       get_extension_func("glDetachShader");
    _glDisableVertexAttribArray = (PFNGLDISABLEVERTEXATTRIBARRAYPROC)
      get_extension_func("glDisableVertexAttribArray");
    _glEnableVertexAttribArray = (PFNGLENABLEVERTEXATTRIBARRAYPROC)
      get_extension_func("glEnableVertexAttribArray");
    _glGetActiveAttrib = (PFNGLGETACTIVEATTRIBPROC)
       get_extension_func("glGetActiveAttrib");
    _glGetActiveUniform = (PFNGLGETACTIVEUNIFORMPROC)
       get_extension_func("glGetActiveUniform");
    _glGetAttribLocation = (PFNGLGETATTRIBLOCATIONPROC)
      get_extension_func("glGetAttribLocation");
    _glGetProgramiv = (PFNGLGETPROGRAMIVPROC)
       get_extension_func("glGetProgramiv");
    _glGetProgramInfoLog = (PFNGLGETPROGRAMINFOLOGPROC)
       get_extension_func("glGetProgramInfoLog");
    _glGetShaderiv = (PFNGLGETSHADERIVPROC)
       get_extension_func("glGetShaderiv");
    _glGetShaderInfoLog = (PFNGLGETSHADERINFOLOGPROC)
       get_extension_func("glGetShaderInfoLog");
    _glGetUniformLocation = (PFNGLGETUNIFORMLOCATIONPROC)
       get_extension_func("glGetUniformLocation");
    _glLinkProgram = (PFNGLLINKPROGRAMPROC)
       get_extension_func("glLinkProgram");
    _glShaderSource = (PFNGLSHADERSOURCEPROC_P)
       get_extension_func("glShaderSource");
    _glUseProgram = (PFNGLUSEPROGRAMPROC)
       get_extension_func("glUseProgram");
    _glUniform4f = (PFNGLUNIFORM4FPROC)
       get_extension_func("glUniform4f");
    _glUniform1i = (PFNGLUNIFORM1IPROC)
       get_extension_func("glUniform1i");
    _glUniform1fv = (PFNGLUNIFORM1FVPROC)
       get_extension_func("glUniform1fv");
    _glUniform2fv = (PFNGLUNIFORM2FVPROC)
       get_extension_func("glUniform2fv");
    _glUniform3fv = (PFNGLUNIFORM3FVPROC)
       get_extension_func("glUniform3fv");
    _glUniform4fv = (PFNGLUNIFORM4FVPROC)
       get_extension_func("glUniform4fv");
    _glUniform1iv = (PFNGLUNIFORM1IVPROC)
       get_extension_func("glUniform1iv");
    _glUniform2iv = (PFNGLUNIFORM2IVPROC)
       get_extension_func("glUniform2iv");
    _glUniform3iv = (PFNGLUNIFORM3IVPROC)
       get_extension_func("glUniform3iv");
    _glUniform4iv = (PFNGLUNIFORM4IVPROC)
       get_extension_func("glUniform4iv");
    _glUniformMatrix3fv = (PFNGLUNIFORMMATRIX3FVPROC)
       get_extension_func("glUniformMatrix3fv");
    _glUniformMatrix4fv = (PFNGLUNIFORMMATRIX4FVPROC)
       get_extension_func("glUniformMatrix4fv");
    _glValidateProgram = (PFNGLVALIDATEPROGRAMPROC)
       get_extension_func("glValidateProgram");
    _glVertexAttrib4fv = (PFNGLVERTEXATTRIB4FVPROC)
       get_extension_func("glVertexAttrib4fv");
    _glVertexAttrib4dv = (PFNGLVERTEXATTRIB4DVPROC)
       get_extension_func("glVertexAttrib4dv");
    _glVertexAttribPointer = (PFNGLVERTEXATTRIBPOINTERPROC)
       get_extension_func("glVertexAttribPointer");

    if (is_at_least_gl_version(3, 0)) {
      _glVertexAttribIPointer = (PFNGLVERTEXATTRIBIPOINTERPROC)
         get_extension_func("glVertexAttribIPointer");
    } else {
      _glVertexAttribIPointer = NULL;
    }
    if (is_at_least_gl_version(4, 1) ||
        has_extension("GL_ARB_vertex_attrib_64bit")) {
      _glVertexAttribLPointer = (PFNGLVERTEXATTRIBLPOINTERPROC)
         get_extension_func("glVertexAttribLPointer");
    } else {
      _glVertexAttribLPointer = NULL;
    }

    if (_supports_tessellation_shaders) {
      _glPatchParameteri = (PFNGLPATCHPARAMETERIPROC)
         get_extension_func("glPatchParameteri");
    }
  } else if (_supports_basic_shaders) {
    // We don't support GLSL, but we support ARB programs.
    _glDisableVertexAttribArray = (PFNGLDISABLEVERTEXATTRIBARRAYPROC)
      get_extension_func("glDisableVertexAttribArrayARB");
    _glEnableVertexAttribArray = (PFNGLENABLEVERTEXATTRIBARRAYPROC)
      get_extension_func("glEnableVertexAttribArrayARB");

    _glVertexAttrib4fv = (PFNGLVERTEXATTRIB4FVPROC)
       get_extension_func("glVertexAttrib4fvARB");
    _glVertexAttrib4dv = (PFNGLVERTEXATTRIB4DVPROC)
       get_extension_func("glVertexAttrib4dvARB");
    _glVertexAttribPointer = (PFNGLVERTEXATTRIBPOINTERPROC)
       get_extension_func("glVertexAttribPointerARB");

    _glVertexAttribIPointer = NULL;
    _glVertexAttribLPointer = NULL;
  }
#endif

#ifdef OPENGLES_2
  _glAttachShader = glAttachShader;
  _glBindAttribLocation = glBindAttribLocation;
  _glCompileShader = glCompileShader;
  _glCreateProgram = glCreateProgram;
  _glCreateShader = glCreateShader;
  _glDeleteProgram = glDeleteProgram;
  _glDeleteShader = glDeleteShader;
  _glDetachShader = glDetachShader;
  _glDisableVertexAttribArray = glDisableVertexAttribArray;
  _glEnableVertexAttribArray = glEnableVertexAttribArray;
  _glGetActiveAttrib = glGetActiveAttrib;
  _glGetActiveUniform = glGetActiveUniform;
  _glGetAttribLocation = glGetAttribLocation;
  _glGetProgramiv = glGetProgramiv;
  _glGetProgramInfoLog = glGetProgramInfoLog;
  _glGetShaderiv = glGetShaderiv;
  _glGetShaderInfoLog = glGetShaderInfoLog;
  _glGetUniformLocation = glGetUniformLocation;
  _glLinkProgram = glLinkProgram;
  _glShaderSource = (PFNGLSHADERSOURCEPROC_P) glShaderSource;
  _glUseProgram = glUseProgram;
  _glUniform4f = glUniform4f;
  _glUniform1i = glUniform1i;
  _glUniform1fv = glUniform1fv;
  _glUniform2fv = glUniform2fv;
  _glUniform3fv = glUniform3fv;
  _glUniform4fv = glUniform4fv;
  _glUniformMatrix3fv = glUniformMatrix3fv;
  _glUniformMatrix4fv = glUniformMatrix4fv;
  _glValidateProgram = glValidateProgram;
  _glVertexAttrib4fv = glVertexAttrib4fv;
  _glVertexAttrib4dv = null_glVertexAttrib4dv;
  _glVertexAttribPointer = glVertexAttribPointer;
  _glVertexAttribIPointer = NULL;
  _glVertexAttribLPointer = NULL;
#endif

#ifndef OPENGLES
  _use_vertex_attrib_binding = false;
  if (is_at_least_gl_version(4, 3) || has_extension("GL_ARB_vertex_attrib_binding")) {
    _glBindVertexBuffer = (PFNGLBINDVERTEXBUFFERPROC)
      get_extension_func("glBindVertexBuffer");
    _glVertexAttribFormat = (PFNGLVERTEXATTRIBFORMATPROC)
      get_extension_func("glVertexAttribFormat");
    _glVertexAttribIFormat = (PFNGLVERTEXATTRIBIFORMATPROC)
      get_extension_func("glVertexAttribIFormat");
    _glVertexAttribLFormat = (PFNGLVERTEXATTRIBLFORMATPROC)
      get_extension_func("glVertexAttribLFormat");
    _glVertexAttribBinding = (PFNGLVERTEXATTRIBBINDINGPROC)
      get_extension_func("glVertexAttribBinding");
    _glVertexBindingDivisor = (PFNGLVERTEXBINDINGDIVISORPROC)
      get_extension_func("glVertexBindingDivisor");

    if (gl_fixed_vertex_attrib_locations) {
      _use_vertex_attrib_binding = true;
    }
  }
#endif

  // We need to have a default shader to apply in case
  // something didn't happen to have a shader applied, or
  // if it failed to compile. This default shader just outputs
  // a red color, indicating that something went wrong.
#ifndef SUPPORT_FIXED_FUNCTION
  if (_default_shader == NULL) {
    _default_shader = Shader::make(Shader::SL_GLSL, default_vshader, default_fshader);
  }
#elif !defined(OPENGLES)
  if (_default_shader == NULL && core_profile) {
    _default_shader = Shader::make(Shader::SL_GLSL, default_vshader, default_fshader);
  }
#endif

#ifndef OPENGLES
  // Check for uniform buffers.
  if (is_at_least_gl_version(3, 1) || has_extension("GL_ARB_uniform_buffer_object")) {
    _supports_uniform_buffers = true;
    _glGetActiveUniformsiv = (PFNGLGETACTIVEUNIFORMSIVPROC)
       get_extension_func("glGetActiveUniformsiv");
    _glGetActiveUniformBlockiv = (PFNGLGETACTIVEUNIFORMBLOCKIVPROC)
       get_extension_func("glGetActiveUniformBlockiv");
    _glGetActiveUniformBlockName = (PFNGLGETACTIVEUNIFORMBLOCKNAMEPROC)
       get_extension_func("glGetActiveUniformBlockName");

    _glBindBufferBase = (PFNGLBINDBUFFERBASEPROC)
      get_extension_func("glBindBufferBase");
  } else {
    _supports_uniform_buffers = false;
  }
#endif

  // Check whether we support geometry instancing and instanced vertex attribs.
#if defined(OPENGLES_1)
  _supports_vertex_attrib_divisor = false;
  _supports_geometry_instancing = false;

#elif defined(OPENGLES_2)
  if (has_extension("GL_ANGLE_instanced_arrays")) {
    // This extension has both things in one.
#ifdef __EMSCRIPTEN__
    // Work around bug - it doesn't allow ANGLE suffix in getProcAddress.
    _glVertexAttribDivisor = (PFNGLVERTEXATTRIBDIVISORPROC)
      get_extension_func("glVertexAttribDivisor");
    _glDrawArraysInstanced = (PFNGLDRAWARRAYSINSTANCEDPROC)
      get_extension_func("glDrawArraysInstanced");
    _glDrawElementsInstanced = (PFNGLDRAWELEMENTSINSTANCEDPROC)
      get_extension_func("glDrawElementsInstanced");
#else
    _glVertexAttribDivisor = (PFNGLVERTEXATTRIBDIVISORPROC)
      get_extension_func("glVertexAttribDivisorANGLE");
    _glDrawArraysInstanced = (PFNGLDRAWARRAYSINSTANCEDPROC)
      get_extension_func("glDrawArraysInstancedANGLE");
    _glDrawElementsInstanced = (PFNGLDRAWELEMENTSINSTANCEDPROC)
      get_extension_func("glDrawElementsInstancedANGLE");
#endif

    _supports_vertex_attrib_divisor = true;
    _supports_geometry_instancing = true;

  } else {
    // Check separately for geometry instancing and instanced attribs.
    if (has_extension("GL_EXT_draw_instanced")) {
      _glDrawArraysInstanced = (PFNGLDRAWARRAYSINSTANCEDPROC)
        get_extension_func("glDrawArraysInstancedEXT");
      _glDrawElementsInstanced = (PFNGLDRAWELEMENTSINSTANCEDPROC)
        get_extension_func("glDrawElementsInstancedEXT");
      _supports_geometry_instancing = true;

    } else if (has_extension("GL_NV_draw_instanced")) {
      _glDrawArraysInstanced = (PFNGLDRAWARRAYSINSTANCEDPROC)
        get_extension_func("glDrawArraysInstancedNV");
      _glDrawElementsInstanced = (PFNGLDRAWELEMENTSINSTANCEDPROC)
        get_extension_func("glDrawElementsInstancedNV");
      _supports_geometry_instancing = true;

    } else {
      _supports_geometry_instancing = false;
    }

    if (has_extension("GL_EXT_instanced_arrays")) {
      _glVertexAttribDivisor = (PFNGLVERTEXATTRIBDIVISORPROC)
        get_extension_func("glVertexAttribDivisorEXT");
      _supports_vertex_attrib_divisor = true;

    } else if (has_extension("GL_NV_instanced_arrays")) {
      _glVertexAttribDivisor = (PFNGLVERTEXATTRIBDIVISORPROC)
        get_extension_func("glVertexAttribDivisorNV");
      _supports_vertex_attrib_divisor = true;

    } else {
      _supports_vertex_attrib_divisor = false;
    }
  }

#else
  if (is_at_least_gl_version(3, 3)) {
    // This feature is in OpenGL core as of 3.3.
    _glVertexAttribDivisor = (PFNGLVERTEXATTRIBDIVISORPROC)
      get_extension_func("glVertexAttribDivisor");
    _supports_vertex_attrib_divisor = true;

  } else if (has_extension("GL_ARB_instanced_arrays")) {
    _glVertexAttribDivisor = (PFNGLVERTEXATTRIBDIVISORPROC)
      get_extension_func("glVertexAttribDivisorARB");
    _supports_vertex_attrib_divisor = true;

  } else {
    _supports_vertex_attrib_divisor = false;
  }

  // Some drivers expose one extension, some expose the other.
  if (is_at_least_gl_version(3, 1)) {
    _glDrawArraysInstanced = (PFNGLDRAWARRAYSINSTANCEDPROC)
      get_extension_func("glDrawArraysInstanced");
    _glDrawElementsInstanced = (PFNGLDRAWELEMENTSINSTANCEDPROC)
      get_extension_func("glDrawElementsInstanced");
    _supports_geometry_instancing = true;

  } else if (has_extension("GL_ARB_draw_instanced")) {
    _glDrawArraysInstanced = (PFNGLDRAWARRAYSINSTANCEDPROC)
      get_extension_func("glDrawArraysInstancedARB");
    _glDrawElementsInstanced = (PFNGLDRAWELEMENTSINSTANCEDPROC)
      get_extension_func("glDrawElementsInstancedARB");
    _supports_geometry_instancing = true;

  } else if (has_extension("GL_EXT_draw_instanced")) {
    _glDrawArraysInstanced = (PFNGLDRAWARRAYSINSTANCEDPROC)
      get_extension_func("glDrawArraysInstancedEXT");
    _glDrawElementsInstanced = (PFNGLDRAWELEMENTSINSTANCEDPROC)
      get_extension_func("glDrawElementsInstancedEXT");
    _supports_geometry_instancing = true;

  } else {
    _glDrawElementsInstanced = 0;
    _glDrawArraysInstanced = 0;
    _supports_geometry_instancing = false;
  }
#endif

#ifndef OPENGLES_1
  if (_supports_geometry_instancing) {
    if (_glDrawArraysInstanced == NULL || _glDrawElementsInstanced == NULL) {
      GLCAT.warning()
        << "Geometry instancing advertised as supported by OpenGL runtime, but could not get pointers to extension functions.\n";
      _supports_geometry_instancing = false;
    }
  }

  if (_supports_vertex_attrib_divisor) {
    if (_glVertexAttribDivisor == NULL) {
      GLCAT.warning()
        << "Instanced vertex arrays advertised as supported by OpenGL runtime, but could not get pointers to extension functions.\n";
      _supports_vertex_attrib_divisor = false;
    }
  }
#endif

  // Check if we support indirect draw.
  _supports_indirect_draw = false;
#ifndef OPENGLES
  if (is_at_least_gl_version(4, 0) || has_extension("GL_ARB_draw_indirect")) {
    _glDrawArraysIndirect = (PFNGLDRAWARRAYSINDIRECTPROC)
      get_extension_func("glDrawArraysIndirect");
    _glDrawElementsIndirect = (PFNGLDRAWELEMENTSINDIRECTPROC)
      get_extension_func("glDrawElementsIndirect");

    if (_glDrawArraysIndirect == NULL || _glDrawElementsIndirect == NULL) {
      GLCAT.warning()
        << "Indirect draw advertised as supported by OpenGL runtime, but could not get pointers to extension functions.\n";
    } else {
      _supports_indirect_draw = true;
    }
  }
#endif

#ifdef OPENGLES_2
  // In OpenGL ES 2.x, FBO's are supported in the core.
  _supports_framebuffer_object = true;
  _glIsRenderbuffer = glIsRenderbuffer;
  _glBindRenderbuffer = glBindRenderbuffer;
  _glDeleteRenderbuffers = glDeleteRenderbuffers;
  _glGenRenderbuffers = glGenRenderbuffers;
  _glRenderbufferStorage = glRenderbufferStorage;
  _glGetRenderbufferParameteriv = glGetRenderbufferParameteriv;
  _glIsFramebuffer = glIsFramebuffer;
  _glBindFramebuffer = glBindFramebuffer;
  _glDeleteFramebuffers = glDeleteFramebuffers;
  _glGenFramebuffers = glGenFramebuffers;
  _glCheckFramebufferStatus = glCheckFramebufferStatus;
  _glFramebufferTexture1D = NULL;
  _glFramebufferTexture2D = glFramebufferTexture2D;
  _glFramebufferRenderbuffer = glFramebufferRenderbuffer;
  _glGetFramebufferAttachmentParameteriv = glGetFramebufferAttachmentParameteriv;
  _glGenerateMipmap = glGenerateMipmap;
#else
  // Make sure this is properly initialized.
  _glGenerateMipmap = NULL;

  //TODO: add ARB/3.0 version

  _supports_framebuffer_object = false;
  if (has_extension("GL_EXT_framebuffer_object")) {
    _supports_framebuffer_object = true;
    _glIsRenderbuffer = (PFNGLISRENDERBUFFEREXTPROC)
      get_extension_func("glIsRenderbufferEXT");
    _glBindRenderbuffer = (PFNGLBINDRENDERBUFFEREXTPROC)
      get_extension_func("glBindRenderbufferEXT");
    _glDeleteRenderbuffers = (PFNGLDELETERENDERBUFFERSEXTPROC)
      get_extension_func("glDeleteRenderbuffersEXT");
    _glGenRenderbuffers = (PFNGLGENRENDERBUFFERSEXTPROC)
      get_extension_func("glGenRenderbuffersEXT");
    _glRenderbufferStorage = (PFNGLRENDERBUFFERSTORAGEEXTPROC)
      get_extension_func("glRenderbufferStorageEXT");
    _glGetRenderbufferParameteriv = (PFNGLGETRENDERBUFFERPARAMETERIVEXTPROC)
      get_extension_func("glGetRenderbufferParameterivEXT");
    _glIsFramebuffer = (PFNGLISFRAMEBUFFEREXTPROC)
      get_extension_func("glIsFramebufferEXT");
    _glBindFramebuffer = (PFNGLBINDFRAMEBUFFEREXTPROC)
      get_extension_func("glBindFramebufferEXT");
    _glDeleteFramebuffers = (PFNGLDELETEFRAMEBUFFERSEXTPROC)
      get_extension_func("glDeleteFramebuffersEXT");
    _glGenFramebuffers = (PFNGLGENFRAMEBUFFERSEXTPROC)
      get_extension_func("glGenFramebuffersEXT");
    _glCheckFramebufferStatus = (PFNGLCHECKFRAMEBUFFERSTATUSEXTPROC)
      get_extension_func("glCheckFramebufferStatusEXT");
    _glFramebufferTexture1D = (PFNGLFRAMEBUFFERTEXTURE1DEXTPROC)
      get_extension_func("glFramebufferTexture1DEXT");
    _glFramebufferTexture2D = (PFNGLFRAMEBUFFERTEXTURE2DEXTPROC)
      get_extension_func("glFramebufferTexture2DEXT");
    _glFramebufferTexture3D = (PFNGLFRAMEBUFFERTEXTURE3DEXTPROC)
      get_extension_func("glFramebufferTexture3DEXT");
    _glFramebufferRenderbuffer = (PFNGLFRAMEBUFFERRENDERBUFFEREXTPROC)
      get_extension_func("glFramebufferRenderbufferEXT");
    _glGetFramebufferAttachmentParameteriv = (PFNGLGETFRAMEBUFFERATTACHMENTPARAMETERIVEXTPROC)
      get_extension_func("glGetFramebufferAttachmentParameterivEXT");
    _glGenerateMipmap = (PFNGLGENERATEMIPMAPEXTPROC)
      get_extension_func("glGenerateMipmapEXT");
  }
#ifdef OPENGLES
  else if (has_extension("GL_OES_framebuffer_object")) {
    _supports_framebuffer_object = true;
    _glIsRenderbuffer = (PFNGLISRENDERBUFFEROESPROC)
      get_extension_func("glIsRenderbufferOES");
    _glBindRenderbuffer = (PFNGLBINDRENDERBUFFEROESPROC)
      get_extension_func("glBindRenderbufferOES");
    _glDeleteRenderbuffers = (PFNGLDELETERENDERBUFFERSOESPROC)
      get_extension_func("glDeleteRenderbuffersOES");
    _glGenRenderbuffers = (PFNGLGENRENDERBUFFERSOESPROC)
      get_extension_func("glGenRenderbuffersOES");
    _glRenderbufferStorage = (PFNGLRENDERBUFFERSTORAGEOESPROC)
      get_extension_func("glRenderbufferStorageOES");
    _glGetRenderbufferParameteriv = (PFNGLGETRENDERBUFFERPARAMETERIVOESPROC)
      get_extension_func("glGetRenderbufferParameterivOES");
    _glIsFramebuffer = (PFNGLISFRAMEBUFFEROESPROC)
      get_extension_func("glIsFramebufferOES");
    _glBindFramebuffer = (PFNGLBINDFRAMEBUFFEROESPROC)
      get_extension_func("glBindFramebufferOES");
    _glDeleteFramebuffers = (PFNGLDELETEFRAMEBUFFERSOESPROC)
      get_extension_func("glDeleteFramebuffersOES");
    _glGenFramebuffers = (PFNGLGENFRAMEBUFFERSOESPROC)
      get_extension_func("glGenFramebuffersOES");
    _glCheckFramebufferStatus = (PFNGLCHECKFRAMEBUFFERSTATUSOESPROC)
      get_extension_func("glCheckFramebufferStatusOES");
    _glFramebufferTexture1D = NULL;
    _glFramebufferTexture2D = (PFNGLFRAMEBUFFERTEXTURE2DOESPROC)
      get_extension_func("glFramebufferTexture2DOES");
    _glFramebufferRenderbuffer = (PFNGLFRAMEBUFFERRENDERBUFFEROESPROC)
      get_extension_func("glFramebufferRenderbufferOES");
    _glGetFramebufferAttachmentParameteriv = (PFNGLGETFRAMEBUFFERATTACHMENTPARAMETERIVOESPROC)
      get_extension_func("glGetFramebufferAttachmentParameterivOES");
    _glGenerateMipmap = (PFNGLGENERATEMIPMAPOESPROC)
      get_extension_func("glGenerateMipmapOES");
  }
#endif  // OPENGLES
#endif

#ifndef OPENGLES
  if (is_at_least_gl_version(4, 5) || has_extension("GL_ARB_direct_state_access")) {
    _glGenerateTextureMipmap = (PFNGLGENERATETEXTUREMIPMAPPROC)
      get_extension_func("glGenerateTextureMipmap");
  } else {
    _glGenerateTextureMipmap = NULL;
  }
#endif

  _supports_framebuffer_multisample = false;
  if (has_extension("GL_EXT_framebuffer_multisample")) {
    _supports_framebuffer_multisample = true;
    _glRenderbufferStorageMultisample = (PFNGLRENDERBUFFERSTORAGEMULTISAMPLEEXTPROC)
      get_extension_func("glRenderbufferStorageMultisampleEXT");
  }

#ifndef OPENGLES
  _supports_framebuffer_multisample_coverage_nv = false;
  if (has_extension("GL_NV_framebuffer_multisample_coverage")) {
    _supports_framebuffer_multisample_coverage_nv = true;
    _glRenderbufferStorageMultisampleCoverage = (PFNGLRENDERBUFFERSTORAGEMULTISAMPLECOVERAGENVPROC)
      get_extension_func("glRenderbufferStorageMultisampleCoverageNV");
  }
#endif

#ifndef OPENGLES_1
  _supports_framebuffer_blit = false;
  if (has_extension("GL_EXT_framebuffer_blit")) {
    _supports_framebuffer_blit = true;
    _glBlitFramebuffer = (PFNGLBLITFRAMEBUFFEREXTPROC)
      get_extension_func("glBlitFramebufferEXT");
  }
#endif

#if defined(OPENGLES_1)
  _glDrawBuffers = NULL;
  _max_color_targets = 1;

#elif defined(OPENGLES_2)
  if (has_extension("GL_EXT_draw_buffers")) {
    _glDrawBuffers = (PFNGLDRAWBUFFERSPROC)
      get_extension_func("glDrawBuffersEXT");

  } else if (has_extension("GL_NV_draw_buffers")) {
    _glDrawBuffers = (PFNGLDRAWBUFFERSPROC)
      get_extension_func("glDrawBuffersNV");

  } else {
    _glDrawBuffers = NULL;
  }

#else
  if (is_at_least_gl_version(2, 0)) {
    _glDrawBuffers = (PFNGLDRAWBUFFERSPROC)
      get_extension_func("glDrawBuffers");

  } else if (has_extension("GL_ARB_draw_buffers")) {
    _glDrawBuffers = (PFNGLDRAWBUFFERSPROC)
      get_extension_func("glDrawBuffersARB");

  } else {
    _glDrawBuffers = NULL;
  }
#endif

#ifndef OPENGLES_1
  _max_color_targets = 1;
  if (_glDrawBuffers != NULL) {
    GLint max_draw_buffers = 0;
    glGetIntegerv(GL_MAX_DRAW_BUFFERS, &max_draw_buffers);
    _max_color_targets = max_draw_buffers;
  }
#endif  // !OPENGLES_1

#ifndef OPENGLES
  if (is_at_least_gl_version(3, 0)) {
    _glClearBufferfv = (PFNGLCLEARBUFFERFVPROC)
      get_extension_func("glClearBufferfv");
    _glClearBufferiv = (PFNGLCLEARBUFFERIVPROC)
      get_extension_func("glClearBufferiv");
    _glClearBufferfi = (PFNGLCLEARBUFFERFIPROC)
      get_extension_func("glClearBufferfi");

  } else {
    _glClearBufferfv = NULL;
    _glClearBufferiv = NULL;
    _glClearBufferfi = NULL;
  }
#endif  // !OPENGLES

#ifndef OPENGLES
  _supports_viewport_arrays = false;

  if (is_at_least_gl_version(4, 1) || has_extension("GL_ARB_viewport_array")) {
    _glViewportArrayv = (PFNGLVIEWPORTARRAYVPROC)
      get_extension_func("glViewportArrayv");
    _glScissorArrayv = (PFNGLSCISSORARRAYVPROC)
      get_extension_func("glScissorArrayv");
    _glDepthRangeArrayv = (PFNGLDEPTHRANGEARRAYVPROC)
      get_extension_func("glDepthRangeArrayv");

    if (_glViewportArrayv == NULL || _glScissorArrayv == NULL || _glDepthRangeArrayv == NULL) {
      GLCAT.warning()
          << "Viewport arrays advertised as supported by OpenGL runtime, but could not get pointers to extension functions.\n";
    } else {
      _supports_viewport_arrays = true;
    }
  }
#endif  // !OPENGLES

  _max_fb_samples = 0;
  if (_supports_framebuffer_multisample) {
    GLint max_samples;
    glGetIntegerv(GL_MAX_SAMPLES_EXT, &max_samples);
    _max_fb_samples = max_samples;
  }

  _supports_occlusion_query = false;
#ifndef OPENGLES
  if (gl_support_occlusion_query) {
    if (is_at_least_gl_version(1, 5)) {
      _supports_occlusion_query = true;

      _glGenQueries = (PFNGLGENQUERIESPROC)
        get_extension_func("glGenQueries");
      _glBeginQuery = (PFNGLBEGINQUERYPROC)
        get_extension_func("glBeginQuery");
      _glEndQuery = (PFNGLENDQUERYPROC)
        get_extension_func("glEndQuery");
      _glDeleteQueries = (PFNGLDELETEQUERIESPROC)
        get_extension_func("glDeleteQueries");
      _glGetQueryiv = (PFNGLGETQUERYIVPROC)
        get_extension_func("glGetQueryiv");
      _glGetQueryObjectuiv = (PFNGLGETQUERYOBJECTUIVPROC)
        get_extension_func("glGetQueryObjectuiv");

    } else if (has_extension("GL_ARB_occlusion_query")) {
      _supports_occlusion_query = true;
      _glGenQueries = (PFNGLGENQUERIESPROC)
        get_extension_func("glGenQueriesARB");
      _glBeginQuery = (PFNGLBEGINQUERYPROC)
        get_extension_func("glBeginQueryARB");
      _glEndQuery = (PFNGLENDQUERYPROC)
        get_extension_func("glEndQueryARB");
      _glDeleteQueries = (PFNGLDELETEQUERIESPROC)
        get_extension_func("glDeleteQueriesARB");
      _glGetQueryiv = (PFNGLGETQUERYIVPROC)
        get_extension_func("glGetQueryivARB");
      _glGetQueryObjectuiv = (PFNGLGETQUERYOBJECTUIVPROC)
        get_extension_func("glGetQueryObjectuivARB");
    }
  }

  if (_supports_occlusion_query) {
    if (_glGenQueries == NULL || _glBeginQuery == NULL ||
        _glEndQuery == NULL || _glDeleteQueries == NULL ||
        _glGetQueryiv == NULL || _glGetQueryObjectuiv == NULL) {
      GLCAT.warning()
        << "Occlusion queries advertised as supported by OpenGL runtime, but could not get pointers to extension functions.\n";
      _supports_occlusion_query = false;
    } else {
      GLint num_bits;
      _glGetQueryiv(GL_SAMPLES_PASSED, GL_QUERY_COUNTER_BITS, &num_bits);
      if (num_bits == 0) {
        _supports_occlusion_query = false;
      }
      if (GLCAT.is_debug()) {
        GLCAT.debug()
          << "Occlusion query counter provides " << num_bits << " bits.\n";
      }
    }
  }
#endif  // !OPENGLES

  _supports_timer_query = false;
#if defined(DO_PSTATS) && !defined(OPENGLES)
  if (is_at_least_gl_version(3, 3) || has_extension("GL_ARB_timer_query")) {
    _supports_timer_query = true;

    _glQueryCounter = (PFNGLQUERYCOUNTERPROC)
      get_extension_func("glQueryCounter");
    _glGetQueryObjecti64v = (PFNGLGETQUERYOBJECTI64VPROC)
      get_extension_func("glGetQueryObjecti64v");
    _glGetQueryObjectui64v = (PFNGLGETQUERYOBJECTUI64VPROC)
      get_extension_func("glGetQueryObjectui64v");

    _glGetInteger64v = (PFNGLGETINTEGER64VPROC)
      get_extension_func("glGetInteger64v");
  }
#endif

#ifdef OPENGLES_2
  // In OpenGL ES 2.x, this is supported in the core.
  _glBlendEquation = glBlendEquation;
#else
  _glBlendEquation = NULL;
  bool supports_blend_equation = false;
  if (is_at_least_gl_version(1, 2)) {
    supports_blend_equation = true;
    _glBlendEquation = (PFNGLBLENDEQUATIONPROC)
      get_extension_func("glBlendEquation");
  } else if (has_extension("GL_OES_blend_subtract")) {
    supports_blend_equation = true;
    _glBlendEquation = (PFNGLBLENDEQUATIONPROC)
      get_extension_func("glBlendEquationOES");
  } else if (has_extension("GL_EXT_blend_minmax")) {
    supports_blend_equation = true;
    _glBlendEquation = (PFNGLBLENDEQUATIONPROC)
      get_extension_func("glBlendEquationEXT");
  }
  if (supports_blend_equation && _glBlendEquation == NULL) {
    GLCAT.warning()
      << "BlendEquation advertised as supported by OpenGL runtime, but could not get pointers to extension function.\n";
  }
  if (_glBlendEquation == NULL) {
    _glBlendEquation = null_glBlendEquation;
  }
#endif

#ifdef OPENGLES_2
  // In OpenGL ES 2.x, this is supported in the core.
  _glBlendColor = glBlendColor;
#else
  _glBlendColor = NULL;
  bool supports_blend_color = false;
  if (is_at_least_gl_version(1, 2)) {
    supports_blend_color = true;
    _glBlendColor = (PFNGLBLENDCOLORPROC)
      get_extension_func("glBlendColor");
  } else if (has_extension("GL_EXT_blend_color")) {
    supports_blend_color = true;
    _glBlendColor = (PFNGLBLENDCOLORPROC)
      get_extension_func("glBlendColorEXT");
  }
  if (supports_blend_color && _glBlendColor == NULL) {
    GLCAT.warning()
      << "BlendColor advertised as supported by OpenGL runtime, but could not get pointers to extension function.\n";
  }
  if (_glBlendColor == NULL) {
    _glBlendColor = null_glBlendColor;
  }
#endif

#ifdef OPENGLES
  _edge_clamp = GL_CLAMP_TO_EDGE;
#else
  _edge_clamp = GL_CLAMP;
  if (is_at_least_gl_version(1, 2) || is_at_least_gles_version(1, 1) ||
      has_extension("GL_SGIS_texture_edge_clamp")) {
    _edge_clamp = GL_CLAMP_TO_EDGE;
  }
#endif

  _border_clamp = _edge_clamp;
#ifndef OPENGLES
  if (gl_support_clamp_to_border &&
      (has_extension("GL_ARB_texture_border_clamp") ||
       is_at_least_gl_version(1, 3))) {
    _border_clamp = GL_CLAMP_TO_BORDER;
  }
#endif

#ifdef OPENGLES_2
  _mirror_repeat = GL_MIRRORED_REPEAT;
#else
  _mirror_repeat = GL_REPEAT;
  if (has_extension("GL_ARB_texture_mirrored_repeat") ||
      is_at_least_gl_version(1, 4) ||
      has_extension("GL_OES_texture_mirrored_repeat")) {
    _mirror_repeat = GL_MIRRORED_REPEAT;
  }
#endif

  _mirror_clamp = _edge_clamp;
  _mirror_edge_clamp = _edge_clamp;
  _mirror_border_clamp = _border_clamp;
#ifndef OPENGLES
  if (has_extension("GL_EXT_texture_mirror_clamp")) {
    _mirror_clamp = GL_MIRROR_CLAMP_EXT;
    _mirror_edge_clamp = GL_MIRROR_CLAMP_TO_EDGE_EXT;
    _mirror_border_clamp = GL_MIRROR_CLAMP_TO_BORDER_EXT;
  }
#endif

#ifndef OPENGLES
  _supports_texture_lod = false;
  _supports_texture_lod_bias = false;

  if (gl_support_texture_lod &&
      (is_at_least_gl_version(1, 2) || has_extension("GL_SGIS_texture_lod"))) {
    _supports_texture_lod = true;

    if (is_at_least_gl_version(1, 4) || has_extension("GL_EXT_texture_lod_bias")) {
      _supports_texture_lod_bias = true;
    }
  }
#endif

  if (_supports_multisample) {
    GLint sample_buffers = 0;
    glGetIntegerv(GL_SAMPLE_BUFFERS, &sample_buffers);
    if (sample_buffers != 1) {
      // Even if the API supports multisample, we might have ended up
      // with a framebuffer that doesn't have any multisample bits.
      // (It's also possible the graphics card doesn't provide any
      // framebuffers with multisample.)  In this case, we don't
      // really support the multisample API's, since they won't do
      // anything.
      _supports_multisample = false;
    }
  }

  GLint max_texture_size = 0;
  GLint max_3d_texture_size = 0;
  GLint max_2d_texture_array_layers = 0;
  GLint max_cube_map_size = 0;
  GLint max_buffer_texture_size = 0;

  glGetIntegerv(GL_MAX_TEXTURE_SIZE, &max_texture_size);
  _max_texture_dimension = max_texture_size;

  if (_supports_3d_texture) {
#ifndef OPENGLES_1
    glGetIntegerv(GL_MAX_3D_TEXTURE_SIZE, &max_3d_texture_size);
#endif
    _max_3d_texture_dimension = max_3d_texture_size;
  } else {
    _max_3d_texture_dimension = 0;
  }
#ifndef OPENGLES
  if(_supports_2d_texture_array) {
    glGetIntegerv(GL_MAX_ARRAY_TEXTURE_LAYERS_EXT, &max_2d_texture_array_layers);
    _max_2d_texture_array_layers = max_2d_texture_array_layers;
  }
#endif
  if (_supports_cube_map) {
    glGetIntegerv(GL_MAX_CUBE_MAP_TEXTURE_SIZE, &max_cube_map_size);
    _max_cube_map_dimension = max_cube_map_size;
  } else {
    _max_cube_map_dimension = 0;
  }

#ifndef OPENGLES
  if (_supports_buffer_texture) {
    glGetIntegerv(GL_MAX_TEXTURE_BUFFER_SIZE, &max_buffer_texture_size);
    _max_buffer_texture_size = max_buffer_texture_size;
  } else {
    _max_buffer_texture_size = 0;
  }
#endif  // !OPENGLES

  GLint max_elements_vertices = 0, max_elements_indices = 0;
#ifndef OPENGLES
  if (is_at_least_gl_version(1, 2) || has_extension("GL_EXT_draw_range_elements")) {
    glGetIntegerv(GL_MAX_ELEMENTS_VERTICES, &max_elements_vertices);
    glGetIntegerv(GL_MAX_ELEMENTS_INDICES, &max_elements_indices);

    if (max_elements_vertices > 0) {
      _max_vertices_per_array = max_elements_vertices;
    }
    if (max_elements_indices > 0) {
      _max_vertices_per_primitive = max_elements_indices;
    }
  }
#endif  // OPENGLES

  if (GLCAT.is_debug()) {
    GLCAT.debug()
      << "max texture dimension = " << _max_texture_dimension
      << ", max 3d texture = " << _max_3d_texture_dimension
      << ", max 2d texture array = " << max_2d_texture_array_layers
      << ", max cube map = " << _max_cube_map_dimension << "\n";
    GLCAT.debug()
      << "max_elements_vertices = " << max_elements_vertices
      << ", max_elements_indices = " << max_elements_indices << "\n";
    if (_supports_buffers) {
      if (vertex_buffers) {
        GLCAT.debug()
          << "vertex buffer objects are supported.\n";
      } else {
        GLCAT.debug()
          << "vertex buffer objects are supported (but not enabled).\n";
      }
    } else {
      GLCAT.debug()
        << "vertex buffer objects are NOT supported.\n";
    }

#ifdef SUPPORT_IMMEDIATE_MODE
    if (!vertex_arrays) {
      GLCAT.debug()
        << "immediate mode commands will be used instead of vertex arrays.\n";
    }
#endif

    if (!_supports_compressed_texture) {
      GLCAT.debug()
        << "Texture compression is not supported.\n";

    } else {
      GLint num_compressed_formats = 0;
      glGetIntegerv(GL_NUM_COMPRESSED_TEXTURE_FORMATS, &num_compressed_formats);
      if (num_compressed_formats == 0) {
        GLCAT.debug()
          << "No specific compressed texture formats are supported.\n";
      } else {
#ifndef NDEBUG
        GLCAT.debug()
          << "Supported compressed texture formats:\n";
        GLint *formats = (GLint *)alloca(num_compressed_formats * sizeof(GLint));
        glGetIntegerv(GL_COMPRESSED_TEXTURE_FORMATS, formats);
        for (int i = 0; i < num_compressed_formats; ++i) {
          const char *format_str = get_compressed_format_string(formats[i]);
          if (format_str != NULL) {
            GLCAT.debug(false) << "  " << format_str << '\n';
          } else {
            GLCAT.debug(false)
              << "  Unknown compressed format 0x" << hex << formats[i]
              << dec << "\n";
          }
        }
#endif
      }
    }
  }

  _active_texture_stage = -1;
  _num_active_texture_stages = 0;

  // Check availability of anisotropic texture filtering.
  _supports_anisotropy = false;
  _max_anisotropy = 1.0;
  if (has_extension("GL_EXT_texture_filter_anisotropic")) {
    GLfloat max_anisotropy;
    glGetFloatv(GL_MAX_TEXTURE_MAX_ANISOTROPY_EXT, &max_anisotropy);
    _max_anisotropy = (PN_stdfloat)max_anisotropy;
    _supports_anisotropy = true;
  }

  // Check availability of image read/write functionality in shaders.
  _max_image_units = 0;
#ifndef OPENGLES
  if (is_at_least_gl_version(4, 2) || has_extension("GL_ARB_shader_image_load_store")) {
    _glBindImageTexture = (PFNGLBINDIMAGETEXTUREPROC)
      get_extension_func("glBindImageTexture");
    _glMemoryBarrier = (PFNGLMEMORYBARRIERPROC)
      get_extension_func("glMemoryBarrier");

    glGetIntegerv(GL_MAX_IMAGE_UNITS, &_max_image_units);

  } else if (has_extension("GL_EXT_shader_image_load_store")) {
    _glBindImageTexture = (PFNGLBINDIMAGETEXTUREPROC)
      get_extension_func("glBindImageTextureEXT");
    _glMemoryBarrier = (PFNGLMEMORYBARRIERPROC)
      get_extension_func("glMemoryBarrierEXT");

    glGetIntegerv(GL_MAX_IMAGE_UNITS_EXT, &_max_image_units);

  } else {
    _glBindImageTexture = NULL;
    _glMemoryBarrier = NULL;
  }

  _supports_sampler_objects = false;

#ifndef OPENGLES
  if (gl_support_sampler_objects &&
      ((is_at_least_gl_version(3, 3) || has_extension("GL_ARB_sampler_objects")))) {
    _glGenSamplers = (PFNGLGENSAMPLERSPROC) get_extension_func("glGenSamplers");
    _glDeleteSamplers = (PFNGLDELETESAMPLERSPROC) get_extension_func("glDeleteSamplers");
    _glBindSampler = (PFNGLBINDSAMPLERPROC) get_extension_func("glBindSampler");
    _glSamplerParameteri = (PFNGLSAMPLERPARAMETERIPROC) get_extension_func("glSamplerParameteri");
    _glSamplerParameteriv = (PFNGLSAMPLERPARAMETERIVPROC) get_extension_func("glSamplerParameteriv");
    _glSamplerParameterf = (PFNGLSAMPLERPARAMETERFPROC) get_extension_func("glSamplerParameterf");
    _glSamplerParameterfv = (PFNGLSAMPLERPARAMETERFVPROC) get_extension_func("glSamplerParameterfv");

    if (_glGenSamplers == NULL || _glDeleteSamplers == NULL ||
        _glBindSampler == NULL || _glSamplerParameteri == NULL ||
        _glSamplerParameteriv == NULL || _glSamplerParameterf == NULL ||
        _glSamplerParameterfv == NULL) {
      GLCAT.warning()
        << "GL_ARB_sampler_objects advertised as supported by OpenGL runtime, but could not get pointers to extension function.\n";
    } else {
      _supports_sampler_objects = true;
    }
  }
#endif  // OPENGLES

  // Check availability of multi-bind functions.
  _supports_multi_bind = false;
#ifndef OPENGLES
  if (is_at_least_gl_version(4, 4) || has_extension("GL_ARB_multi_bind")) {
    _glBindTextures = (PFNGLBINDTEXTURESPROC)
      get_extension_func("glBindTextures");
    _glBindImageTextures = (PFNGLBINDIMAGETEXTURESPROC)
      get_extension_func("glBindImageTextures");

    if (_supports_sampler_objects) {
      _glBindSamplers = (PFNGLBINDSAMPLERSPROC)
        get_extension_func("glBindSamplers");
    }

    if (_use_vertex_attrib_binding) {
      _glBindVertexBuffers = (PFNGLBINDVERTEXBUFFERSPROC)
        get_extension_func("glBindVertexBuffers");
    }

    if (_glBindTextures != NULL && _glBindImageTextures != NULL) {
      _supports_multi_bind = true;
    } else {
      GLCAT.warning()
        << "ARB_multi_bind advertised as supported by OpenGL runtime, but could not get pointers to extension function.\n";
    }
  }
#endif  // OPENGLES

  if (is_at_least_gl_version(4, 3) || has_extension("GL_ARB_internalformat_query2")) {
    _glGetInternalformativ = (PFNGLGETINTERNALFORMATIVPROC)
      get_extension_func("glGetInternalformativ");

    if (_glGetInternalformativ == NULL) {
      GLCAT.warning()
        << "ARB_internalformat_query2 advertised as supported by OpenGL runtime, but could not get pointers to extension function.\n";
    }
  }

  _supports_bindless_texture = false;
  if (has_extension("GL_ARB_bindless_texture")) {
    _glGetTextureHandle = (PFNGLGETTEXTUREHANDLEPROC)
      get_extension_func("glGetTextureHandleARB");
    _glGetTextureSamplerHandle = (PFNGLGETTEXTURESAMPLERHANDLEPROC)
      get_extension_func("glGetTextureSamplerHandleARB");
    _glMakeTextureHandleResident = (PFNGLMAKETEXTUREHANDLERESIDENTPROC)
      get_extension_func("glMakeTextureHandleResidentARB");
    _glUniformHandleui64 = (PFNGLUNIFORMHANDLEUI64PROC)
      get_extension_func("glUniformHandleui64ARB");

    if (_glGetTextureHandle == NULL || _glMakeTextureHandleResident == NULL ||
       _glUniformHandleui64 == NULL) {
      GLCAT.warning()
        << "GL_ARB_bindless_texture advertised as supported by OpenGL runtime, but could not get pointers to extension function.\n";
    } else {
      _supports_bindless_texture = true;
    }
  }
#endif

#ifndef OPENGLES
  _supports_get_program_binary = false;
  _program_binary_formats.clear();

  if (is_at_least_gl_version(4, 1) || has_extension("GL_ARB_get_program_binary")) {
    _glGetProgramBinary = (PFNGLGETPROGRAMBINARYPROC)
      get_extension_func("glGetProgramBinary");
    _glProgramBinary = (PFNGLPROGRAMBINARYPROC)
      get_extension_func("glProgramBinary");
    _glProgramParameteri = (PFNGLPROGRAMPARAMETERIPROC)
      get_extension_func("glProgramParameteri");

    GLint num_binary_formats = 0;
    if (_glGetProgramBinary != NULL &&
        _glProgramBinary != NULL &&
        _glProgramParameteri != NULL) {
      glGetIntegerv(GL_NUM_PROGRAM_BINARY_FORMATS, &num_binary_formats);
    }

    if (num_binary_formats > 0) {
      _supports_get_program_binary = true;

      GLenum *binary_formats = (GLenum *)alloca(sizeof(GLenum) * num_binary_formats);
      glGetIntegerv(GL_PROGRAM_BINARY_FORMATS, (GLint *)binary_formats);

      for (int i = 0; i < num_binary_formats; ++i) {
        _program_binary_formats.insert(binary_formats[i]);
      }
    }
  }
#endif

  report_my_gl_errors();

  if (core_profile) {
    //TODO: better detection mechanism?
    _supports_stencil = true;
  }
#ifdef SUPPORT_FIXED_FUNCTION
  else if (support_stencil) {
    GLint num_stencil_bits;
    glGetIntegerv(GL_STENCIL_BITS, &num_stencil_bits);
    _supports_stencil = (num_stencil_bits != 0);
  }
#endif

  _supports_stencil_wrap =
    has_extension("GL_EXT_stencil_wrap") || has_extension("GL_OES_stencil_wrap");


  _supports_two_sided_stencil = false;
#ifndef OPENGLES
  if (has_extension("GL_EXT_stencil_two_side")) {
    _glActiveStencilFaceEXT = (PFNGLACTIVESTENCILFACEEXTPROC)
      get_extension_func("glActiveStencilFaceEXT");
    _supports_two_sided_stencil = true;
  } else {
    _glActiveStencilFaceEXT = 0;
  }
#endif

  // Ensure the initial state is what we say it should be (in some
  // cases, we don't want the GL default settings; in others, we have
  // to force the point with some drivers that aren't strictly
  // compliant w.r.t. initial settings).
  glFrontFace(GL_CCW);
#ifndef OPENGLES_2
  glDisable(GL_LINE_SMOOTH);
#endif
#ifdef SUPPORT_FIXED_FUNCTION
  if (!core_profile) {
    glDisable(GL_POINT_SMOOTH);
  }
#endif
#ifndef OPENGLES
  glDisable(GL_POLYGON_SMOOTH);
#endif  // OPENGLES

#ifndef OPENGLES_2
  if (_supports_multisample) {
    glDisable(GL_MULTISAMPLE);
  }
#endif

  // Set up all the enabled/disabled flags to GL's known initial
  // values: everything off.
  _multisample_mode = 0;
  _line_smooth_enabled = false;
  _point_smooth_enabled = false;
  _polygon_smooth_enabled = false;
  _stencil_test_enabled = false;
  _blend_enabled = false;
  _depth_test_enabled = false;
  _fog_enabled = false;
  _alpha_test_enabled = false;
  _polygon_offset_enabled = false;
  _flat_shade_model = false;
  _decal_level = 0;
  _active_color_write_mask = ColorWriteAttrib::C_all;
  _tex_gen_point_sprite = false;

#ifndef OPENGLES_1
  _enabled_vertex_attrib_arrays.clear();
  memset(_vertex_attrib_divisors, 0, sizeof(GLint) * 32);
#endif

#ifndef OPENGLES
  // Dither is on by default in GL; let's turn it off
  glDisable(GL_DITHER);
#endif  // OPENGLES
  _dithering_enabled = false;

#ifndef OPENGLES_1
  _current_shader = (Shader *)NULL;
  _current_shader_context = (ShaderContext *)NULL;
  _vertex_array_shader = (Shader *)NULL;
  _vertex_array_shader_context = (ShaderContext *)NULL;
  _texture_binding_shader = (Shader *)NULL;
  _texture_binding_shader_context = (ShaderContext *)NULL;
#endif

  // Count the max number of lights
  _max_lights = 0;
#ifdef SUPPORT_FIXED_FUNCTION
  if (!core_profile) {
    GLint max_lights = 0;
    glGetIntegerv(GL_MAX_LIGHTS, &max_lights);
    _max_lights = max_lights;

    if (GLCAT.is_debug()) {
      GLCAT.debug()
        << "max lights = " << _max_lights << "\n";
    }
  }
#endif

  // Count the max number of clipping planes
  _max_clip_planes = 0;
#ifdef SUPPORT_FIXED_FUNCTION
  if (!core_profile) {
    GLint max_clip_planes = 0;
    glGetIntegerv(GL_MAX_CLIP_PLANES, &max_clip_planes);
    _max_clip_planes = max_clip_planes;

    if (GLCAT.is_debug()) {
      GLCAT.debug()
        << "max clip planes = " << _max_clip_planes << "\n";
    }
  }
#endif

  _max_texture_stages = 1;
#ifdef SUPPORT_FIXED_FUNCTION
  if (supports_multitexture && !core_profile) {
    GLint max_texture_stages = 0;
    glGetIntegerv(GL_MAX_TEXTURE_UNITS, &max_texture_stages);
    _max_texture_stages = max_texture_stages;

    if (GLCAT.is_debug()) {
      GLCAT.debug()
        << "max texture stages = " << _max_texture_stages << "\n";
    }
  }
#endif

  _current_vbuffer_index = 0;
  _current_ibuffer_index = 0;
  _current_vao_index = 0;
  _current_fbo = 0;
  _auto_antialias_mode = false;
  _render_mode = RenderModeAttrib::M_filled;
  _point_size = 1.0f;
  _point_perspective = false;

#ifndef OPENGLES
  _current_vertex_buffers.clear();
  _current_vertex_format.clear();
  memset(_vertex_attrib_columns, 0, sizeof(const GeomVertexColumn *) * 32);
#endif

  report_my_gl_errors();

#ifdef SUPPORT_FIXED_FUNCTION
  if (!core_profile) {
    if (gl_cheap_textures) {
      GLCAT.info()
        << "Setting glHint() for fastest textures.\n";
      glHint(GL_PERSPECTIVE_CORRECTION_HINT, GL_FASTEST);
    }

    // Use per-vertex fog if per-pixel fog requires SW renderer
    glHint(GL_FOG_HINT, GL_DONT_CARE);
  }
#endif

#ifdef SUPPORT_FIXED_FUNCTION
  if (!core_profile) {
    GLint num_red_bits = 0;
    glGetIntegerv(GL_RED_BITS, &num_red_bits);
    if (num_red_bits < 8) {
      glEnable(GL_DITHER);
      _dithering_enabled = true;
      if (GLCAT.is_debug()) {
        GLCAT.debug()
          << "frame buffer depth = " << num_red_bits
          << " bits/channel, enabling dithering\n";
      }
    }
  }
#endif

  _error_count = 0;

  report_my_gl_errors();

#ifndef OPENGLES
  if (GLCAT.is_debug()) {
    GLCAT.debug()
      << "Supported shader binary formats:\n";
    GLCAT.debug() << " ";

    pset<GLenum>::const_iterator it;
    for (it = _program_binary_formats.begin();
         it != _program_binary_formats.end(); ++it) {
      char number[16];
      sprintf(number, "0x%04X", *it);
      GLCAT.debug(false) << " " << number << "";
    }
    GLCAT.debug(false) << "\n";
  }
#endif

#ifndef OPENGLES
  if (_gl_shadlang_ver_major >= 4 || has_extension("GL_NV_gpu_program5")) {
    // gp5fp - OpenGL fragment profile for GeForce 400 Series and up
    _shader_model = SM_50;

  } else if (_gl_shadlang_ver_major >= 3 ||
             has_extension("GL_NV_gpu_program4")) {
    // gp4fp - OpenGL fragment profile for G8x (GeForce 8xxx and up)
    _shader_model = SM_40;

  } else if (has_extension("GL_NV_fragment_program2")) {
    // fp40 - OpenGL fragment profile for NV4x (GeForce 6xxx and 7xxx
    // Series, NV4x-based Quadro FX, etc.)
    _shader_model = SM_30;

  } else if (has_extension("GL_NV_fragment_program")) {
    // fp30 - OpenGL fragment profile for NV3x (GeForce FX, Quadro FX, etc.)
    _shader_model = SM_2X;

  } else if (_gl_shadlang_ver_major >= 1 ||
             has_extension("GL_ARB_fragment_program")) {
    // This OpenGL profile corresponds to the per-fragment
    // functionality introduced by GeForce FX and other DirectX 9 GPUs.
    _shader_model = SM_20;

  } else if (has_extension("GL_NV_texture_shader2")) {
    // fp20 - OpenGL fragment profile for NV2x (GeForce3, GeForce4 Ti,
    // Quadro DCC, etc.)
    _shader_model = SM_11;

  } else {
    // No shader support
    _shader_model = SM_00;
  }

  // DisplayInformation may have better shader model detection
  {
    GraphicsPipe *pipe;
    DisplayInformation *display_information;

    pipe = this->get_pipe();
    if (pipe) {
      display_information = pipe->get_display_information ();
      if (display_information) {
        if (display_information->get_shader_model() > _shader_model) {
          _shader_model = display_information->get_shader_model();
        }
      }
    }
  }
  _auto_detect_shader_model = _shader_model;

  if (GLCAT.is_debug()) {
#ifdef HAVE_CG
#if CG_VERSION_NUM >= 2200
    GLCAT.debug() << "Supported Cg profiles:\n";
    int num_profiles = cgGetNumSupportedProfiles();
    for (int i = 0; i < num_profiles; ++i) {
      CGprofile profile = cgGetSupportedProfile(i);
      if (cgGLIsProfileSupported(profile)) {
        GLCAT.debug() << "  " << cgGetProfileString(profile) << "\n";
      }
    }
#endif  // CG_VERSION_NUM >= 2200

#if CG_VERSION_NUM >= 3100
    GLCAT.debug() << "Cg GLSL version = "
      << cgGLGetGLSLVersionString(cgGLDetectGLSLVersion()) << "\n";
#endif

    GLCAT.debug()
      << "Cg latest vertex profile = "
      << cgGetProfileString(cgGLGetLatestProfile(CG_GL_VERTEX)) << "\n";
    GLCAT.debug()
      << "Cg latest fragment profile = "
      << cgGetProfileString(cgGLGetLatestProfile(CG_GL_FRAGMENT)) << "\n";
#if CG_VERSION_NUM >= 2000
    GLCAT.debug()
      << "Cg latest geometry profile = "
      << cgGetProfileString(cgGLGetLatestProfile(CG_GL_GEOMETRY)) << "\n";
#endif
    GLCAT.debug() << "basic-shaders-only " << basic_shaders_only << "\n";
    GLCAT.debug()
      << "Cg active vertex profile = "
      << cgGetProfileString((CGprofile)_shader_caps._active_vprofile) << "\n";
    GLCAT.debug()
      << "Cg active fragment profile = "
      << cgGetProfileString((CGprofile)_shader_caps._active_fprofile) << "\n";
    GLCAT.debug()
      << "Cg active geometry profile = "
      << cgGetProfileString((CGprofile)_shader_caps._active_gprofile) << "\n";
#endif  // HAVE_CG

    GLCAT.debug() << "shader model = " << _shader_model << "\n";
  }
#endif  // !OPENGLES

  // OpenGL core profile requires a VAO to be bound.  It's a bit silly,
  // because we can just bind a VAO and then forget about it.
#if !defined(OPENGLES)
  if (core_profile) {
    if (_supports_vao) {
      _glGenVertexArrays(1, &_current_vao_index);
      _glBindVertexArray(_current_vao_index);
    } else {
      GLCAT.error()
        << "Core profile enabled, but vertex array objects not supported!\n";
    }
  }
#endif

  // Now that the GSG has been initialized, make it available for
  // optimizations.
  add_gsg(this);
}

////////////////////////////////////////////////////////////////////
//     Function: GLGraphicsStateGuardian::finish
//       Access: Public, Virtual
//  Description: Force the graphics card to finish drawing before
//               returning.  !!!!!HACK WARNING!!!!
//               glfinish does not actually wait for the graphics card to finish drawing
//               only for draw calls to finish.  Thus flip may not happene
//               immediately.  Instead we read a single pixel from
//               the framebuffer.  This forces the graphics card to
//               finish drawing the frame before returning.
////////////////////////////////////////////////////////////////////
void CLP(GraphicsStateGuardian)::
finish() {
  // Rather than call glfinish which returns immediately if
  // draw commands have been submitted, we will read a single pixel
  // from the frame.  That will force the graphics card to finish
  // drawing before it is called
  char data[4];
  glReadPixels(0,0,1,1,GL_RGBA,GL_UNSIGNED_BYTE,&data);
  //glFinish();
}

////////////////////////////////////////////////////////////////////
//     Function: GraphicsStateGuardian::clear
//       Access: Public
//  Description: Clears the framebuffer within the current
//               DisplayRegion, according to the flags indicated by
//               the given DrawableRegion object.
//
//               This does not set the DisplayRegion first.  You
//               should call prepare_display_region() to specify the
//               region you wish the clear operation to apply to.
////////////////////////////////////////////////////////////////////
void CLP(GraphicsStateGuardian)::
clear(DrawableRegion *clearable) {
  PStatGPUTimer timer(this, _clear_pcollector);
  report_my_gl_errors();

  if (!clearable->is_any_clear_active()) {
    return;
  }

  //XXX rdb: Is this line really necessary?  Could we perhaps just
  // reset the color write mask and other relevant attributes?
  set_state_and_transform(RenderState::make_empty(), _internal_transform);

  int mask = 0;

#ifndef OPENGLES
  if (_current_fbo != 0 && _glClearBufferfv != NULL) {
    // We can use glClearBuffer to clear all the color attachments,
    // which protects us from the overhead of having to call set_draw_buffer
    // for every single attachment.
    int index = 0;

    if (_current_properties->get_color_bits() > 0) {
      if (_current_properties->is_stereo()) {
        // Clear both left and right attachments.
        if (clearable->get_clear_active(GraphicsOutput::RTP_color)) {
          LColorf v = LCAST(float, clearable->get_clear_value(GraphicsOutput::RTP_color));
          _glClearBufferfv(GL_COLOR, index, v.get_data());
          _glClearBufferfv(GL_COLOR, index + 1, v.get_data());
        }
        index += 2;
      } else {
        if (clearable->get_clear_active(GraphicsOutput::RTP_color)) {
          LColorf v = LCAST(float, clearable->get_clear_value(GraphicsOutput::RTP_color));
          _glClearBufferfv(GL_COLOR, index, v.get_data());
        }
        ++index;
      }
    }
    for (int i = 0; i < _current_properties->get_aux_rgba(); ++i) {
      int layerid = GraphicsOutput::RTP_aux_rgba_0 + i;
      if (clearable->get_clear_active(layerid)) {
        LColorf v = LCAST(float, clearable->get_clear_value(layerid));
        _glClearBufferfv(GL_COLOR, index, v.get_data());
      }
      ++index;
    }
    for (int i = 0; i < _current_properties->get_aux_hrgba(); ++i) {
      int layerid = GraphicsOutput::RTP_aux_hrgba_0 + i;
      if (clearable->get_clear_active(layerid)) {
        LColorf v = LCAST(float, clearable->get_clear_value(layerid));
        _glClearBufferfv(GL_COLOR, index, v.get_data());
      }
      ++index;
    }
    for (int i = 0; i < _current_properties->get_aux_float(); ++i) {
      int layerid = GraphicsOutput::RTP_aux_float_0 + i;
      if (clearable->get_clear_active(layerid)) {
        LColorf v = LCAST(float, clearable->get_clear_value(layerid));
        _glClearBufferfv(GL_COLOR, index, v.get_data());
      }
      ++index;
    }
  } else
#endif
  {
    if (_current_properties->get_aux_mask() != 0) {
      for (int i = 0; i < _current_properties->get_aux_rgba(); ++i) {
        int layerid = GraphicsOutput::RTP_aux_rgba_0 + i;
        int layerbit = RenderBuffer::T_aux_rgba_0 << i;
        if (clearable->get_clear_active(layerid)) {
          LColor v = clearable->get_clear_value(layerid);
          glClearColor(v[0], v[1], v[2], v[3]);
          set_draw_buffer(layerbit);
          glClear(GL_COLOR_BUFFER_BIT);
        }
      }
      for (int i = 0; i < _current_properties->get_aux_hrgba(); ++i) {
        int layerid = GraphicsOutput::RTP_aux_hrgba_0 + i;
        int layerbit = RenderBuffer::T_aux_hrgba_0 << i;
        if (clearable->get_clear_active(layerid)) {
          LColor v = clearable->get_clear_value(layerid);
          glClearColor(v[0], v[1], v[2], v[3]);
          set_draw_buffer(layerbit);
          glClear(GL_COLOR_BUFFER_BIT);
        }
      }
      for (int i = 0; i < _current_properties->get_aux_float(); ++i) {
        int layerid = GraphicsOutput::RTP_aux_float_0 + i;
        int layerbit = RenderBuffer::T_aux_float_0 << i;
        if (clearable->get_clear_active(layerid)) {
          LColor v = clearable->get_clear_value(layerid);
          glClearColor(v[0], v[1], v[2], v[3]);
          set_draw_buffer(layerbit);
          glClear(GL_COLOR_BUFFER_BIT);
        }
      }

      // In the past, it was possible to set the draw buffer
      // once in prepare_display_region and then forget about it.
      // Now, with aux layers, it is necessary to occasionally
      // change the draw buffer.  In time, I think there will need
      // to be a draw buffer attrib.  Until then, this little hack
      // to put things back the way they were after
      // prepare_display_region will do.

      set_draw_buffer(_draw_buffer_type);
    }

    if (_current_properties->get_color_bits() > 0) {
      if (clearable->get_clear_color_active()) {
        LColor v = clearable->get_clear_color();
        glClearColor(v[0], v[1], v[2], v[3]);
        clear_color_write_mask();
        _state_mask.clear_bit(ColorWriteAttrib::get_class_slot());
        mask |= GL_COLOR_BUFFER_BIT;
      }
    }
  }

  if (clearable->get_clear_depth_active()) {
#ifdef OPENGLES
    glClearDepthf(clearable->get_clear_depth());
#else
    glClearDepth(clearable->get_clear_depth());
#endif  // OPENGLES
#ifdef GSG_VERBOSE
    GLCAT.spam()
      << "glDepthMask(GL_TRUE)" << endl;
#endif
    glDepthMask(GL_TRUE);
    _state_mask.clear_bit(DepthWriteAttrib::get_class_slot());
    mask |= GL_DEPTH_BUFFER_BIT;
  }

  if (clearable->get_clear_stencil_active()) {
    glStencilMask(~0);
    glClearStencil(clearable->get_clear_stencil());
    mask |= GL_STENCIL_BUFFER_BIT;
  }

  if (mask != 0) {
    glClear(mask);

    if (GLCAT.is_spam()) {
      string clear_flags;
      if (mask & GL_COLOR_BUFFER_BIT) {
        clear_flags += " | GL_COLOR_BUFFER_BIT";
      }
      if (mask & GL_DEPTH_BUFFER_BIT) {
        clear_flags += " | GL_DEPTH_BUFFER_BIT";
      }
      if (mask & GL_STENCIL_BUFFER_BIT) {
        clear_flags += " | GL_STENCIL_BUFFER_BIT";
      }
  #ifndef OPENGLES
      if (mask & GL_ACCUM_BUFFER_BIT) {
        clear_flags += " | GL_ACCUM_BUFFER_BIT";
      }
  #endif
      GLCAT.spam() << "glClear(" << (clear_flags.c_str() + 3) << ")\n";
    }
  }

  report_my_gl_errors();
}

////////////////////////////////////////////////////////////////////
//     Function: GLGraphicsStateGuardian::prepare_display_region
//       Access: Public, Virtual
//  Description: Prepare a display region for rendering (set up
//               scissor region and viewport)
////////////////////////////////////////////////////////////////////
void CLP(GraphicsStateGuardian)::
prepare_display_region(DisplayRegionPipelineReader *dr) {
  nassertv(dr != (DisplayRegionPipelineReader *)NULL);
  GraphicsStateGuardian::prepare_display_region(dr);

  int l, b, w, h;
  dr->get_region_pixels(l, b, w, h);
  _viewport_x = l;
  _viewport_y = b;
  _viewport_width = w;
  _viewport_height = h;
  GLint x = GLint(l);
  GLint y = GLint(b);
  GLsizei width = GLsizei(w);
  GLsizei height = GLsizei(h);

  _draw_buffer_type = dr->get_object()->get_draw_buffer_type() & _current_properties->get_buffer_mask() & _stereo_buffer_mask;
  _draw_buffer_type |= _current_properties->get_aux_mask();
  set_draw_buffer(_draw_buffer_type);

  int count = dr->get_num_regions();

  if (dr->get_scissor_enabled()) {
    if (GLCAT.is_spam()) {
      GLCAT.spam()
        << "glEnable(GL_SCISSOR_TEST)\n";
    }
    glEnable(GL_SCISSOR_TEST);
    _scissor_enabled = true;
    _scissor_array.resize(count);
  } else {
    if (GLCAT.is_spam()) {
      GLCAT.spam()
        << "glDisable(GL_SCISSOR_TEST)\n";
    }
    glDisable(GL_SCISSOR_TEST);
    _scissor_enabled = false;
    _scissor_array.clear();
  }

  _scissor_attrib_active = false;

#ifndef OPENGLES
  if (_supports_viewport_arrays) {

    GLfloat *viewports = (GLfloat *)alloca(sizeof(GLfloat) * 4 * count);

    // We store the scissor regions in a vector since we may need
    // to switch back to it in do_issue_scissor.
    for (int i = 0; i < count; ++i) {
      LVecBase4i sr;
      dr->get_region_pixels(i, sr[0], sr[1], sr[2], sr[3]);
      GLfloat *vr = viewports + i * 4;
      vr[0] = (GLfloat) sr[0];
      vr[1] = (GLfloat) sr[1];
      vr[2] = (GLfloat) sr[2];
      vr[3] = (GLfloat) sr[3];
      if (_scissor_enabled) {
        _scissor_array[i] = sr;
      }
    }
    _glViewportArrayv(0, count, viewports);
    if (_scissor_enabled) {
      _glScissorArrayv(0, count, _scissor_array[0].get_data());
    }

    if (GLCAT.is_spam()) {
      GLCAT.spam()
        << "glViewportArrayv(0, " << count << ",";
      for (int i = 0; i < count; ++i) {
        GLfloat *vr = viewports + i * 4;
        GLCAT.spam(false) << " [" << vr[0] << " " << vr[1] << " " << vr[2] << " " << vr[3] << "]";
      }
      GLCAT.spam(false) << ")\n";
      if (_scissor_enabled) {
        GLCAT.spam()
          << "glScissorArrayv(0, " << count << ",";
        for (int i = 0; i < count; ++i) {
          const LVecBase4i &sr = _scissor_array[i];
          GLCAT.spam(false) << " [" << sr << "]";
        }
        GLCAT.spam(false) << ")\n";
      }
    }

  } else
#endif  // OPENGLES
  {
    glViewport(x, y, width, height);
    if (_scissor_enabled) {
      glScissor(x, y, width, height);

      _scissor_array.resize(1);
      _scissor_array[0].set(x, y, width, height);
    }

    if (GLCAT.is_spam()) {
      GLCAT.spam()
        << "glViewport(" << x << ", " << y << ", " << width << ", " << height << ")\n";
      if (dr->get_scissor_enabled()) {
        GLCAT.spam()
          << "glScissor(" << x << ", " << y << ", " << width << ", " << height << ")\n";
      }
    }
  }

  report_my_gl_errors();
}

////////////////////////////////////////////////////////////////////
//     Function: GLGraphicsStateGuardian::clear_before_callback
//       Access: Public, Virtual
//  Description: Resets any non-standard graphics state that might
//               give a callback apoplexy.  Some drivers require that
//               the graphics state be restored to neutral before
//               performing certain operations.  In OpenGL, for
//               instance, this closes any open vertex buffers.
////////////////////////////////////////////////////////////////////
void CLP(GraphicsStateGuardian)::
clear_before_callback() {
#ifdef SUPPORT_FIXED_FUNCTION
  disable_standard_vertex_arrays();
#endif
#ifndef OPENGLES_1
  if (_vertex_array_shader_context != 0) {
    _vertex_array_shader_context->disable_shader_vertex_arrays();
    _vertex_array_shader = (Shader *)NULL;
    _vertex_array_shader_context = (ShaderContext *)NULL;
  }
#endif
  unbind_buffers();

  // Some callbacks may quite reasonably assume that the active
  // texture stage is still set to stage 0.  CEGUI, in particular,
  // makes this assumption.
  set_active_texture_stage(0);
#ifdef SUPPORT_FIXED_FUNCTION
  _glClientActiveTexture(GL_TEXTURE0);
#endif

  // Clear the bound sampler object, so that we do not inadvertently
  // override the callback's desired sampler settings.
#ifndef OPENGLES
  if (_supports_sampler_objects) {
    _glBindSampler(0, 0);

    if (GLCAT.is_spam()) {
      GLCAT.spam()
        << "glBindSampler(0, 0)\n";
    }
  }
#endif
}

////////////////////////////////////////////////////////////////////
//     Function: GLGraphicsStateGuardian::calc_projection_mat
//       Access: Public, Virtual
//  Description: Given a lens, calculates the appropriate projection
//               matrix for use with this gsg.  Note that the
//               projection matrix depends a lot upon the coordinate
//               system of the rendering API.
//
//               The return value is a TransformState if the lens is
//               acceptable, NULL if it is not.
////////////////////////////////////////////////////////////////////
CPT(TransformState) CLP(GraphicsStateGuardian)::
calc_projection_mat(const Lens *lens) {
  if (lens == (Lens *)NULL) {
    return NULL;
  }

  if (!lens->is_linear()) {
    return NULL;
  }

  // The projection matrix must always be right-handed Y-up, even if
  // our coordinate system of choice is otherwise, because certain GL
  // calls (specifically glTexGen(GL_SPHERE_MAP)) assume this kind of
  // a coordinate system.  Sigh.  In order to implement a Z-up (or
  // other arbitrary) coordinate system, we'll use a Y-up projection
  // matrix, and store the conversion to our coordinate system of
  // choice in the modelview matrix.

  LMatrix4 result =
    LMatrix4::convert_mat(_internal_coordinate_system,
                          lens->get_coordinate_system()) *
    lens->get_projection_mat(_current_stereo_channel);

  if (_scene_setup->get_inverted()) {
    // If the scene is supposed to be inverted, then invert the
    // projection matrix.
    result *= LMatrix4::scale_mat(1.0f, -1.0f, 1.0f);
  }

  return TransformState::make_mat(result);
}

////////////////////////////////////////////////////////////////////
//     Function: GLGraphicsStateGuardian::prepare_lens
//       Access: Public, Virtual
//  Description: Makes the current lens (whichever lens was most
//               recently specified with set_scene()) active, so
//               that it will transform future rendered geometry.
//               Normally this is only called from the draw process,
//               and usually it is called by set_scene().
//
//               The return value is true if the lens is acceptable,
//               false if it is not.
////////////////////////////////////////////////////////////////////
bool CLP(GraphicsStateGuardian)::
prepare_lens() {
#ifdef SUPPORT_FIXED_FUNCTION
  if (GLCAT.is_spam()) {
    GLCAT.spam()
      << "glMatrixMode(GL_PROJECTION): " << _projection_mat->get_mat() << endl;
  }

  glMatrixMode(GL_PROJECTION);
  call_glLoadMatrix(_projection_mat->get_mat());
  report_my_gl_errors();

  do_point_size();
#endif

#ifndef OPENGLES_1
  if (_current_shader_context) {
    _current_shader_context->issue_parameters(Shader::SSD_transform);
  }
#endif

  return true;
}

////////////////////////////////////////////////////////////////////
//     Function: GraphicsStateGuardian::begin_frame
//       Access: Public, Virtual
//  Description: Called before each frame is rendered, to allow the
//               GSG a chance to do any internal cleanup before
//               beginning the frame.
//
//               The return value is true if successful (in which case
//               the frame will be drawn and end_frame() will be
//               called later), or false if unsuccessful (in which
//               case nothing will be drawn and end_frame() will not
//               be called).
////////////////////////////////////////////////////////////////////
bool CLP(GraphicsStateGuardian)::
begin_frame(Thread *current_thread) {
  if (!GraphicsStateGuardian::begin_frame(current_thread)) {
    return false;
  }
  _renderbuffer_residency.begin_frame(current_thread);

  report_my_gl_errors();

#ifdef DO_PSTATS
  _vertices_display_list_pcollector.clear_level();
  _vertices_immediate_pcollector.clear_level();
  _primitive_batches_display_list_pcollector.clear_level();
#endif

#ifndef NDEBUG
  _show_texture_usage = false;
  if (gl_show_texture_usage) {
    // When this is true, then every other second, we show the usage
    // textures instead of the real textures.
    double now = ClockObject::get_global_clock()->get_frame_time();
    int this_second = (int)floor(now);
    if (this_second & 1) {
      _show_texture_usage = true;
      _show_texture_usage_index = this_second >> 1;

      int max_size = gl_show_texture_usage_max_size;
      if (max_size != _show_texture_usage_max_size) {
        // Remove the cache of usage textures; we've changed the max
        // size.
        UsageTextures::iterator ui;
        for (ui = _usage_textures.begin();
             ui != _usage_textures.end();
             ++ui) {
          GLuint index = (*ui).second;
          glDeleteTextures(1, &index);
        }
        _usage_textures.clear();
        _show_texture_usage_max_size = max_size;
      }
    }
  }
#endif  // NDEBUG

#ifdef DO_PSTATS
  /*if (_supports_timer_query) {
    // Measure the difference between the OpenGL clock and the
    // PStats clock.
    GLint64 time_ns;
    _glGetInteger64v(GL_TIMESTAMP, &time_ns);
    _timer_delta = time_ns * -0.000000001;
    _timer_delta += PStatClient::get_global_pstats()->get_real_time();
  }*/
#endif

#ifndef OPENGLES
  if (_current_properties->get_srgb_color()) {
    glEnable(GL_FRAMEBUFFER_SRGB);
  }
#endif

  report_my_gl_errors();
  return true;
}

////////////////////////////////////////////////////////////////////
//     Function: GraphicsStateGuardian::begin_scene
//       Access: Public, Virtual
//  Description: Called between begin_frame() and end_frame() to mark
//               the beginning of drawing commands for a "scene"
//               (usually a particular DisplayRegion) within a frame.
//               All 3-D drawing commands, except the clear operation,
//               must be enclosed within begin_scene() .. end_scene().
//
//               The return value is true if successful (in which case
//               the scene will be drawn and end_scene() will be
//               called later), or false if unsuccessful (in which
//               case nothing will be drawn and end_scene() will not
//               be called).
////////////////////////////////////////////////////////////////////
bool CLP(GraphicsStateGuardian)::
begin_scene() {
  return GraphicsStateGuardian::begin_scene();
}

////////////////////////////////////////////////////////////////////
//     Function: GLGraphicsStateGuardian::end_scene
//       Access: Protected, Virtual
//  Description: Called between begin_frame() and end_frame() to mark
//               the end of drawing commands for a "scene" (usually a
//               particular DisplayRegion) within a frame.  All 3-D
//               drawing commands, except the clear operation, must be
//               enclosed within begin_scene() .. end_scene().
////////////////////////////////////////////////////////////////////
void CLP(GraphicsStateGuardian)::
end_scene() {
  GraphicsStateGuardian::end_scene();

  _dlights.clear();
  report_my_gl_errors();
}

////////////////////////////////////////////////////////////////////
//     Function: GLGraphicsStateGuardian::end_frame
//       Access: Public, Virtual
//  Description: Called after each frame is rendered, to allow the
//               GSG a chance to do any internal cleanup after
//               rendering the frame, and before the window flips.
////////////////////////////////////////////////////////////////////
void CLP(GraphicsStateGuardian)::
end_frame(Thread *current_thread) {
  report_my_gl_errors();

#ifndef OPENGLES
  if (_current_properties->get_srgb_color()) {
    glDisable(GL_FRAMEBUFFER_SRGB);
  }
#endif

#ifdef DO_PSTATS
  // Check for textures, etc., that are no longer resident.  These
  // calls might be measurably expensive, and they don't have any
  // benefit unless we are actually viewing PStats, so don't do them
  // unless we're connected.  That will just mean that we'll count
  // everything as resident until the user connects PStats, at which
  // point it will then correct the assessment.  No harm done.
  if (PStatClient::is_connected()) {
    check_nonresident_texture(_prepared_objects->_texture_residency.get_inactive_resident());
    check_nonresident_texture(_prepared_objects->_texture_residency.get_active_resident());

    // OpenGL provides no methods for querying whether a buffer object
    // (vertex buffer) is resident.  In fact, the API appears geared
    // towards the assumption that such buffers are always resident.
    // OK.
  }
#endif

#ifndef OPENGLES_1
  // This breaks shaders across multiple regions.
  if (_vertex_array_shader_context != 0) {
    _vertex_array_shader_context->disable_shader_vertex_arrays();
    _vertex_array_shader = (Shader *)NULL;
    _vertex_array_shader_context = (ShaderContext *)NULL;
  }
  if (_texture_binding_shader_context != 0) {
    _texture_binding_shader_context->disable_shader_texture_bindings();
    _texture_binding_shader = (Shader *)NULL;
    _texture_binding_shader_context = (ShaderContext *)NULL;
  }
  if (_current_shader_context != 0) {
    _current_shader_context->unbind();
    _current_shader = (Shader *)NULL;
    _current_shader_context = (ShaderContext *)NULL;
  }
#endif

  // Respecify the active texture next frame, for good measure.
  _active_texture_stage = -1;

  // Calling glFlush() at the end of the frame is particularly
  // necessary if this is a single-buffered visual, so that the frame
  // will be finished drawing before we return to the application.
  // It's not clear what effect this has on our total frame time.
  //if (_force_flush || _current_properties->is_single_buffered()) {
  //  gl_flush();
  //}
  maybe_gl_finish();

  GraphicsStateGuardian::end_frame(current_thread);

  _renderbuffer_residency.end_frame(current_thread);

  // Flush any PCollectors specific to this kind of GSG.
  _primitive_batches_display_list_pcollector.flush_level();
  _vertices_display_list_pcollector.flush_level();
  _vertices_immediate_pcollector.flush_level();

  // Now is a good time to delete any pending display lists.
#ifndef OPENGLES
#ifdef SUPPORT_FIXED_FUNCTION
  if (display_lists) {
    LightMutexHolder holder(_lock);
    if (!_deleted_display_lists.empty()) {
      DeletedNames::iterator ddli;
      for (ddli = _deleted_display_lists.begin();
           ddli != _deleted_display_lists.end();
           ++ddli) {
        if (GLCAT.is_debug()) {
          GLCAT.debug()
            << "releasing display list index " << (int)(*ddli) << "\n";
        }
        glDeleteLists((*ddli), 1);
      }
      _deleted_display_lists.clear();
    }
  }
#endif

  // And deleted queries, too, unless we're using query timers
  // in which case we'll need to reuse lots of them.
  if (_supports_occlusion_query && !get_timer_queries_active()) {
    LightMutexHolder holder(_lock);
    if (!_deleted_queries.empty()) {
      if (GLCAT.is_spam()) {
        DeletedNames::iterator dqi;
        for (dqi = _deleted_queries.begin();
             dqi != _deleted_queries.end();
             ++dqi) {
          GLCAT.spam()
            << "releasing query index " << (int)(*dqi) << "\n";
        }
      }
      _glDeleteQueries(_deleted_queries.size(), &_deleted_queries[0]);
      _deleted_queries.clear();
    }
  }
#endif  // OPENGLES

#ifndef NDEBUG
  if (_check_errors || (_supports_debug && gl_debug)) {
    report_my_gl_errors();
  } else {
    // If _check_errors is false, we still want to check for errors
    // once every second, so that we know if anything went wrong at all.
    double current = ClockObject::get_global_clock()->get_frame_time();

    if (current - _last_error_check >= 1.0) {
      _last_error_check = current;
      PStatTimer timer(_check_error_pcollector);

      GLenum error_code = glGetError();
      if (error_code != GL_NO_ERROR) {
        int error_count = 0;

        do {
          ++error_count;
          GLCAT.error()
            << "GL error 0x" << hex << error_code << dec << " : "
            << get_error_string(error_code) << "\n";
          error_code = glGetError();
        } while (error_code != GL_NO_ERROR);

        if (error_count == 1) {
          GLCAT.error()
            << "An OpenGL error has occurred.";
        } else {
          GLCAT.error()
            << error_count << " OpenGL errors have occurred.";
        }

        if (_supports_debug) {
          GLCAT.error(false) << "  Set gl-debug #t "
            << "in your PRC file to display more information.\n";
        } else {
          GLCAT.error(false) << "  Set gl-check-errors #t "
            << "in your PRC file to display more information.\n";
        }

        _error_count += error_count;
        if (_error_count >= gl_max_errors) {
          panic_deactivate();
        }
      }
    }
  }
#endif

  // Add in a newline to the spam output for improved legibility.
  if (GLCAT.is_spam()) {
    GLCAT.spam(false) << endl;
  }
}

////////////////////////////////////////////////////////////////////
//     Function: GLGraphicsStateGuardian::begin_draw_primitives
//       Access: Public, Virtual
//  Description: Called before a sequence of draw_primitive()
//               functions are called, this should prepare the vertex
//               data for rendering.  It returns true if the vertices
//               are ok, false to abort this group of primitives.
////////////////////////////////////////////////////////////////////
bool CLP(GraphicsStateGuardian)::
begin_draw_primitives(const GeomPipelineReader *geom_reader,
                      const GeomMunger *munger,
                      const GeomVertexDataPipelineReader *data_reader,
                      bool force) {
#ifndef NDEBUG
  if (GLCAT.is_spam()) {
    GLCAT.spam() << "begin_draw_primitives: " << *(data_reader->get_object()) << "\n";
  }
#endif  // NDEBUG

#ifndef SUPPORT_FIXED_FUNCTION
  // We can't draw without a shader bound in OpenGL ES 2.  This shouldn't
  // happen anyway unless the default shader failed to compile somehow.
  if (_current_shader_context == NULL) {
    return false;
  }
#endif

  if (!GraphicsStateGuardian::begin_draw_primitives(geom_reader, munger, data_reader, force)) {
    return false;
  }
  nassertr(_data_reader != (GeomVertexDataPipelineReader *)NULL, false);

  _geom_display_list = 0;

  if (_auto_antialias_mode) {
    switch (geom_reader->get_primitive_type()) {
    case GeomPrimitive::PT_polygons:
    case GeomPrimitive::PT_patches:
      setup_antialias_polygon();
      break;
    case GeomPrimitive::PT_points:
      setup_antialias_point();
      break;
    case GeomPrimitive::PT_lines:
      setup_antialias_line();
      break;
    case GeomPrimitive::PT_none:
      break;
    }

    int transparency_slot = TransparencyAttrib::get_class_slot();
    int color_write_slot = ColorWriteAttrib::get_class_slot();
    int color_blend_slot = ColorBlendAttrib::get_class_slot();
    if (!_state_mask.get_bit(transparency_slot) ||
        !_state_mask.get_bit(color_write_slot) ||
        !_state_mask.get_bit(color_blend_slot)) {
      do_issue_blending();
      _state_mask.set_bit(transparency_slot);
      _state_mask.set_bit(color_write_slot);
      _state_mask.set_bit(color_blend_slot);
    }
  }

#ifdef SUPPORT_FIXED_FUNCTION
  if (_data_reader->is_vertex_transformed()) {
    // If the vertex data claims to be already transformed into clip
    // coordinates, wipe out the current projection and modelview
    // matrix (so we don't attempt to transform it again).
    glMatrixMode(GL_PROJECTION);
    glPushMatrix();
    glLoadIdentity();
    glMatrixMode(GL_MODELVIEW);
    glPushMatrix();
    glLoadIdentity();
  }
#endif

#if !defined(OPENGLES) && defined(SUPPORT_FIXED_FUNCTION)  // Display lists not supported by OpenGL ES.
  if (geom_reader->get_usage_hint() == Geom::UH_static &&
      _data_reader->get_usage_hint() == Geom::UH_static &&
      display_lists) {
    // If the geom claims to be totally static, try to build it into
    // a display list.

    // Before we compile or call a display list, make sure the current
    // buffers are unbound, or the nVidia drivers may crash.
    unbind_buffers();

    GeomContext *gc = geom_reader->prepare_now(get_prepared_objects(), this);
    nassertr(gc != (GeomContext *)NULL, false);
    CLP(GeomContext) *ggc = DCAST(CLP(GeomContext), gc);
    const CLP(GeomMunger) *gmunger = DCAST(CLP(GeomMunger), _munger);

    UpdateSeq modified = max(geom_reader->get_modified(), _data_reader->get_modified());
    if (ggc->get_display_list(_geom_display_list, gmunger, modified)) {
      // If it hasn't been modified, just play the display list again.
      if (GLCAT.is_spam()) {
        GLCAT.spam()
          << "calling display list " << (int)_geom_display_list << "\n";
      }

      glCallList(_geom_display_list);
#ifdef DO_PSTATS
      _vertices_display_list_pcollector.add_level(ggc->_num_verts);
      _primitive_batches_display_list_pcollector.add_level(1);
#endif

      // And now we don't need to do anything else for this geom.
      _geom_display_list = 0;
      end_draw_primitives();
      return false;
    }

    // Since we start this collector explicitly, we have to be sure to
    // stop it again.
    _load_display_list_pcollector.start();

    if (GLCAT.is_debug()) {
      GLCAT.debug()
        << "compiling display list " << (int)_geom_display_list << "\n";
    }

    // If it has been modified, or this is the first time, then we
    // need to build the display list up.
    if (gl_compile_and_execute) {
      glNewList(_geom_display_list, GL_COMPILE_AND_EXECUTE);
    } else {
      glNewList(_geom_display_list, GL_COMPILE);
    }

#ifdef DO_PSTATS
    // Count up the number of vertices used by primitives in the Geom,
    // for PStats reporting.
    ggc->_num_verts = 0;
    for (int i = 0; i < geom_reader->get_num_primitives(); i++) {
      ggc->_num_verts += geom_reader->get_primitive(i)->get_num_vertices();
    }
#endif
  }
#endif  // OPENGLES

  // Enable the appropriate vertex arrays, and disable any
  // extra vertex arrays used by the previous rendering mode.
#ifdef SUPPORT_IMMEDIATE_MODE
  _use_sender = !vertex_arrays;
#endif

#ifndef OPENGLES
  if (_use_vertex_attrib_binding) {
    const GeomVertexFormat *format = data_reader->get_format();
    if (format != _current_vertex_format) {
      update_shader_vertex_format(format);
    }
  }
#endif

  {
    //PStatGPUTimer timer(this, _vertex_array_update_pcollector);
#ifdef OPENGLES_1
    if (!update_standard_vertex_arrays(force)) {
      return false;
    }
#else
    if (_current_shader_context == 0) {
      // No shader.
      if (_vertex_array_shader_context != 0) {
        _vertex_array_shader_context->disable_shader_vertex_arrays();
      }
#ifdef SUPPORT_FIXED_FUNCTION
      if (!update_standard_vertex_arrays(force)) {
        return false;
      }
#endif
    } else {
#ifdef SUPPORT_FIXED_FUNCTION
      // Shader.
      if (_vertex_array_shader_context == 0 ||
          _vertex_array_shader_context->uses_standard_vertex_arrays()) {
        // Previous shader used standard arrays.
        if (_current_shader_context->uses_standard_vertex_arrays()) {
          // So does the current, so update them.
          if (!update_standard_vertex_arrays(force)) {
            return false;
          }
        } else {
          // The current shader does not, so disable them entirely.
          disable_standard_vertex_arrays();
        }
      }
#ifdef HAVE_CG
      else if (_vertex_array_shader_context->is_of_type(CLP(CgShaderContext)::get_class_type())) {
        // The previous shader was a Cg shader, which can leave a messy
        // situation.
        _vertex_array_shader_context->disable_shader_vertex_arrays();
      }
#endif
#endif  // SUPPORT_FIXED_FUNCTION
      // Now update the vertex arrays for the current shader.
      if (!_current_shader_context->
          update_shader_vertex_arrays(_vertex_array_shader_context, force)) {
        return false;
      }
    }

    _vertex_array_shader = _current_shader;
    _vertex_array_shader_context = _current_shader_context;
#endif  // OPENGLES_1
  }

  report_my_gl_errors();
  return true;
}

#ifdef SUPPORT_FIXED_FUNCTION
////////////////////////////////////////////////////////////////////
//     Function: GLGraphicsStateGuardian::update_standard_vertex_arrays
//       Access: Protected
//  Description: Disables any unneeded vertex arrays that
//               were previously enabled, and enables any vertex
//               arrays that are needed that were not previously
//               enabled (or, sets up an immediate-mode sender).
//               Called only from begin_draw_primitives.
//               Used only when the standard (non-shader) pipeline
//               is about to be used - glShaderContexts are responsible
//               for setting up their own vertex arrays.
////////////////////////////////////////////////////////////////////
bool CLP(GraphicsStateGuardian)::
update_standard_vertex_arrays(bool force) {
#ifdef SUPPORT_IMMEDIATE_MODE
  if (_use_sender) {
    // We must use immediate mode to render primitives.
    _sender.clear();

    _sender.add_column(_data_reader, InternalName::get_normal(),
                       NULL, NULL, GLPf(Normal3), NULL);
#ifndef NDEBUG
    if (_show_texture_usage) {
      // In show_texture_usage mode, all colors are white, so as not
      // to contaminate the texture color.
      GLPf(Color4)(1.0f, 1.0f, 1.0f, 1.0f);
    } else
#endif // NDEBUG
      if (!_sender.add_column(_data_reader, InternalName::get_color(),
                              NULL, NULL, GLPf(Color3), GLPf(Color4))) {
        // If we didn't have a color column, the item color is white.
        GLPf(Color4)(1.0f, 1.0f, 1.0f, 1.0f);
      }

    // Now set up each of the active texture coordinate stages--or at
    // least those for which we're not generating texture coordinates
    // automatically.
    int max_stage_index = _target_texture->get_num_on_ff_stages();
    int stage_index = 0;
    while (stage_index < max_stage_index) {
      TextureStage *stage = _target_texture->get_on_ff_stage(stage_index);
      if (!_target_tex_gen->has_gen_texcoord_stage(stage)) {
        // This stage is not one of the stages that doesn't need
        // texcoords issued for it.
        const InternalName *name = stage->get_texcoord_name();
        if (stage_index == 0) {
          // Use the original functions for stage 0, in case we don't
          // support multitexture.
          _sender.add_column(_data_reader, name,
                             GLPf(TexCoord1), GLPf(TexCoord2),
                             GLPf(TexCoord3), GLPf(TexCoord4));

        } else {
          // Other stages require the multitexture functions.
          _sender.add_texcoord_column(_data_reader, name, stage_index,
                                      GLf(_glMultiTexCoord1), GLf(_glMultiTexCoord2),
                                      GLf(_glMultiTexCoord3), GLf(_glMultiTexCoord4));
        }
      }

      ++stage_index;
    }

    // Be sure also to disable any texture stages we had enabled before.
    while (stage_index < _last_max_stage_index) {
      _glClientActiveTexture(GL_TEXTURE0 + stage_index);
      glDisableClientState(GL_TEXTURE_COORD_ARRAY);
      ++stage_index;
    }
    _last_max_stage_index = max_stage_index;

    // We must add vertex last, because glVertex3f() is the key
    // function call that actually issues the vertex.
    _sender.add_column(_data_reader, InternalName::get_vertex(),
                       NULL, GLPf(Vertex2), GLPf(Vertex3), GLPf(Vertex4));

  } else
#endif  // SUPPORT_IMMEDIATE_MODE
  {
    // We may use vertex arrays or buffers to render primitives.
    const GeomVertexArrayDataHandle *array_reader;
    const unsigned char *client_pointer;
    int num_values;
    Geom::NumericType numeric_type;
    int start;
    int stride;

    if (_data_reader->get_normal_info(array_reader, numeric_type,
                                      start, stride)) {
      if (!setup_array_data(client_pointer, array_reader, force)) {
        return false;
      }
      glNormalPointer(get_numeric_type(numeric_type), stride,
                      client_pointer + start);
      glEnableClientState(GL_NORMAL_ARRAY);
    } else {
      glDisableClientState(GL_NORMAL_ARRAY);
    }

#ifndef NDEBUG
    if (_show_texture_usage) {
      // In show_texture_usage mode, all colors are white, so as not
      // to contaminate the texture color.
      glDisableClientState(GL_COLOR_ARRAY);
      GLPf(Color4)(1.0f, 1.0f, 1.0f, 1.0f);
    } else
#endif // NDEBUG
      if (_data_reader->get_color_info(array_reader, num_values, numeric_type,
                                       start, stride)) {
        if (!setup_array_data(client_pointer, array_reader, force)) {
          return false;
        }
        if (numeric_type == Geom::NT_packed_dabc) {
          glColorPointer(GL_BGRA, GL_UNSIGNED_BYTE,
                         stride, client_pointer + start);
        } else {
          glColorPointer(num_values, get_numeric_type(numeric_type),
                         stride, client_pointer + start);
        }
        glEnableClientState(GL_COLOR_ARRAY);
      } else {
        glDisableClientState(GL_COLOR_ARRAY);

        // Since we don't have per-vertex color, the implicit color is
        // white.
        GLPf(Color4)(1.0f, 1.0f, 1.0f, 1.0f);
      }

    // Now set up each of the active texture coordinate stages--or at
    // least those for which we're not generating texture coordinates
    // automatically.
    int max_stage_index = _target_texture->get_num_on_ff_stages();
    int stage_index = 0;
    while (stage_index < max_stage_index) {
      _glClientActiveTexture(GL_TEXTURE0 + stage_index);
      TextureStage *stage = _target_texture->get_on_ff_stage(stage_index);
      if (!_target_tex_gen->has_gen_texcoord_stage(stage)) {
        // This stage is not one of the stages that doesn't need
        // texcoords issued for it.
        const InternalName *name = stage->get_texcoord_name();

        if (_data_reader->get_array_info(name, array_reader, num_values,
                                         numeric_type, start, stride)) {
          // The vertex data does have texcoords for this stage.
          if (!setup_array_data(client_pointer, array_reader, force)) {
            return false;
          }
          glTexCoordPointer(num_values, get_numeric_type(numeric_type),
                               stride, client_pointer + start);
          glEnableClientState(GL_TEXTURE_COORD_ARRAY);

        } else {
          // The vertex data doesn't have texcoords for this stage (even
          // though they're needed).
          glDisableClientState(GL_TEXTURE_COORD_ARRAY);
        }
      } else {
        // No texcoords are needed for this stage.
        glDisableClientState(GL_TEXTURE_COORD_ARRAY);
      }

      ++stage_index;
    }

    // Be sure also to disable any texture stages we had enabled before.
    while (stage_index < _last_max_stage_index) {
      _glClientActiveTexture(GL_TEXTURE0 + stage_index);
      glDisableClientState(GL_TEXTURE_COORD_ARRAY);
      ++stage_index;
    }
    _last_max_stage_index = max_stage_index;

    // There's no requirement that we add vertices last, but we do
    // anyway.
    if (_data_reader->get_vertex_info(array_reader, num_values, numeric_type,
                                      start, stride)) {
      if (!setup_array_data(client_pointer, array_reader, force)) {
        return false;
      }
      glVertexPointer(num_values, get_numeric_type(numeric_type),
                      stride, client_pointer + start);
      glEnableClientState(GL_VERTEX_ARRAY);
    }
  }
  return true;
}
#endif  // SUPPORT_FIXED_FUNCTION

////////////////////////////////////////////////////////////////////
//     Function: GLGraphicsStateGuardian::unbind_buffers
//       Access: Protected
//  Description: Ensures the vertex and array buffers are no longer
//               bound.  Some graphics drivers crash if these are left
//               bound indiscriminantly.
////////////////////////////////////////////////////////////////////
void CLP(GraphicsStateGuardian)::
unbind_buffers() {
  if (_current_vbuffer_index != 0) {
    if (GLCAT.is_spam() && gl_debug_buffers) {
      GLCAT.spam()
        << "unbinding vertex buffer\n";
    }
    _glBindBuffer(GL_ARRAY_BUFFER, 0);
    _current_vbuffer_index = 0;
  }
  if (_current_ibuffer_index != 0) {
    if (GLCAT.is_spam() && gl_debug_buffers) {
      GLCAT.spam()
        << "unbinding index buffer\n";
    }
    _glBindBuffer(GL_ELEMENT_ARRAY_BUFFER, 0);
    _current_ibuffer_index = 0;
  }

#ifndef OPENGLES
  if (_current_vertex_buffers.size() > 1 && _supports_multi_bind) {
    _glBindVertexBuffers(0, _current_vertex_buffers.size(), NULL, NULL, NULL);
  } else {
    for (int i = 0; i < _current_vertex_buffers.size(); ++i) {
      if (_current_vertex_buffers[i] != 0) {
        _glBindVertexBuffer(i, 0, 0, 0);
      }
    }
  }
  _current_vertex_buffers.clear();
#endif

#ifdef SUPPORT_FIXED_FUNCTION
  disable_standard_vertex_arrays();
#endif
}

#ifdef SUPPORT_FIXED_FUNCTION
////////////////////////////////////////////////////////////////////
//     Function: GLGraphicsStateGuardian::disable_standard_vertex_arrays
//       Access: Protected
//  Description: Used to disable all the standard vertex arrays that
//               are currently enabled.  glShaderContexts are
//               responsible for setting up their own vertex arrays,
//               but before they can do so, the standard vertex
//               arrays need to be disabled to get them "out of the
//               way."  Called only from begin_draw_primitives.
////////////////////////////////////////////////////////////////////
void CLP(GraphicsStateGuardian)::
disable_standard_vertex_arrays() {
#ifdef SUPPORT_IMMEDIATE_MODE
  if (_use_sender) return;
#endif

  glDisableClientState(GL_NORMAL_ARRAY);
  glDisableClientState(GL_COLOR_ARRAY);
  GLPf(Color4)(1.0f, 1.0f, 1.0f, 1.0f);

  for (int stage_index=0; stage_index < _last_max_stage_index; stage_index++) {
    _glClientActiveTexture(GL_TEXTURE0 + stage_index);
    glDisableClientState(GL_TEXTURE_COORD_ARRAY);
  }
  _last_max_stage_index = 0;

  glDisableClientState(GL_VERTEX_ARRAY);
  report_my_gl_errors();
}
#endif  // SUPPORT_FIXED_FUNCTION

#ifndef OPENGLES
////////////////////////////////////////////////////////////////////
//     Function: GLGraphicsStateGuardian::update_shader_vertex_format
//       Access: Protected
//  Description: Updates the vertex format used by the shader.  This
//               is still an experimental feature.
////////////////////////////////////////////////////////////////////
void CLP(GraphicsStateGuardian)::
update_shader_vertex_format(const GeomVertexFormat *format) {
  size_t num_columns = format->get_num_columns();
  for (size_t ci = 0; ci < num_columns; ++ci) {
    GLuint binding = format->get_array_with(ci);
    const GeomVertexColumn *column = format->get_column(ci);

    // Needs improvement, obviously.
    const InternalName *name = column->get_name();
    GLuint loc;
    if (name == InternalName::get_vertex()) {
      loc = 0;
    } else if (name == InternalName::get_transform_weight()) {
      loc = 1;
    } else if (name == InternalName::get_normal()) {
      loc = 2;
    } else if (name == InternalName::get_color()) {
      loc = 3;
    } else if (name == InternalName::get_transform_index()) {
      loc = 7;
    } else if (name == InternalName::get_texcoord()) {
      loc = 8;
    } else {
      // Not yet supported, ignore for now.  This system will be improved.
      continue;
    }

    if (_vertex_attrib_columns[loc] != NULL &&
        _vertex_attrib_columns[loc]->compare_to(*column) == 0) {
      continue;
    }
    _vertex_attrib_columns[loc] = column;

    GLuint offset = column->get_start();
    GLenum type = get_numeric_type(column->get_numeric_type());
    GLboolean normalized = (column->get_contents() == GeomEnums::C_color);
    GLint size = column->get_num_values();

    if (column->get_numeric_type() == GeomEnums::NT_packed_dabc) {
      // GL_BGRA is a special accepted value available since OpenGL 3.2.
      // It requires us to pass GL_TRUE for normalized.
      size = GL_BGRA;
      normalized = GL_TRUE;
    }

    for (int i = 0; i < column->get_num_elements(); ++i) {
      if (loc == 7) { // Temp hack
        _glVertexAttribIFormat(loc, size, type, offset);
      } else {
        _glVertexAttribFormat(loc, size, type, normalized, offset);
      }
      _glVertexAttribBinding(loc, binding);

      offset += column->get_element_stride();
      ++loc;
    }
  }

  size_t num_arrays = format->get_num_arrays();
  for (size_t ai = 0; ai < num_arrays; ++ai) {
    _glVertexBindingDivisor(ai, format->get_array(ai)->get_divisor());
  }

  _current_vertex_format = format;
}
#endif

////////////////////////////////////////////////////////////////////
//     Function: GLGraphicsStateGuardian::draw_triangles
//       Access: Public, Virtual
//  Description: Draws a series of disconnected triangles.
////////////////////////////////////////////////////////////////////
bool CLP(GraphicsStateGuardian)::
draw_triangles(const GeomPrimitivePipelineReader *reader, bool force) {
  //PStatGPUTimer timer(this, _draw_primitive_pcollector, reader->get_current_thread());

#ifndef NDEBUG
  if (GLCAT.is_spam()) {
    GLCAT.spam() << "draw_triangles: " << *(reader->get_object()) << "\n";
  }
#endif  // NDEBUG

#ifdef SUPPORT_IMMEDIATE_MODE
  if (_use_sender) {
    draw_immediate_simple_primitives(reader, GL_TRIANGLES);

  } else
#endif  // SUPPORT_IMMEDIATE_MODE
  {
    int num_vertices = reader->get_num_vertices();
    _vertices_tri_pcollector.add_level(num_vertices);
    _primitive_batches_tri_pcollector.add_level(1);

    if (reader->is_indexed()) {
      const unsigned char *client_pointer;
      if (!setup_primitive(client_pointer, reader, force)) {
        return false;
      }

#ifndef OPENGLES_1
      if (_supports_geometry_instancing && _instance_count > 0) {
        _glDrawElementsInstanced(GL_TRIANGLES, num_vertices,
                                 get_numeric_type(reader->get_index_type()),
                                 client_pointer, _instance_count);
      } else
#endif
      {
        _glDrawRangeElements(GL_TRIANGLES,
                             reader->get_min_vertex(),
                             reader->get_max_vertex(),
                             num_vertices,
                             get_numeric_type(reader->get_index_type()),
                             client_pointer);
      }
    } else {
#ifndef OPENGLES_1
      if (_supports_geometry_instancing && _instance_count > 0) {
        _glDrawArraysInstanced(GL_TRIANGLES,
                               reader->get_first_vertex(),
                               num_vertices, _instance_count);
      } else
#endif
      {
        glDrawArrays(GL_TRIANGLES,
                        reader->get_first_vertex(),
                        num_vertices);
      }
    }
  }

  report_my_gl_errors();
  return true;
}

////////////////////////////////////////////////////////////////////
//     Function: GLGraphicsStateGuardian::draw_tristrips
//       Access: Public, Virtual
//  Description: Draws a series of triangle strips.
////////////////////////////////////////////////////////////////////
bool CLP(GraphicsStateGuardian)::
draw_tristrips(const GeomPrimitivePipelineReader *reader, bool force) {
  //PStatGPUTimer timer(this, _draw_primitive_pcollector, reader->get_current_thread());

  report_my_gl_errors();

#ifndef NDEBUG
  if (GLCAT.is_spam()) {
    GLCAT.spam() << "draw_tristrips: " << *(reader->get_object()) << "\n";
  }
#endif  // NDEBUG

#ifdef SUPPORT_IMMEDIATE_MODE
  if (_use_sender) {
    draw_immediate_composite_primitives(reader, GL_TRIANGLE_STRIP);

  } else
#endif  // SUPPORT_IMMEDIATE_MODE
  {
    if (connect_triangle_strips && _render_mode != RenderModeAttrib::M_wireframe) {
      // One long triangle strip, connected by the degenerate vertices
      // that have already been set up within the primitive.
      int num_vertices = reader->get_num_vertices();
      _vertices_tristrip_pcollector.add_level(num_vertices);
      _primitive_batches_tristrip_pcollector.add_level(1);
      if (reader->is_indexed()) {
        const unsigned char *client_pointer;
        if (!setup_primitive(client_pointer, reader, force)) {
          return false;
        }
#ifndef OPENGLES_1
        if (_supports_geometry_instancing && _instance_count > 0) {
          _glDrawElementsInstanced(GL_TRIANGLE_STRIP, num_vertices,
                                   get_numeric_type(reader->get_index_type()),
                                   client_pointer, _instance_count);
        } else
#endif
        {
          _glDrawRangeElements(GL_TRIANGLE_STRIP,
                               reader->get_min_vertex(),
                               reader->get_max_vertex(),
                               num_vertices,
                               get_numeric_type(reader->get_index_type()),
                               client_pointer);
        }
      } else {
#ifndef OPENGLES_1
        if (_supports_geometry_instancing && _instance_count > 0) {
          _glDrawArraysInstanced(GL_TRIANGLE_STRIP,
                                 reader->get_first_vertex(),
                                 num_vertices, _instance_count);
        } else
#endif
        {
          glDrawArrays(GL_TRIANGLE_STRIP,
                          reader->get_first_vertex(),
                          num_vertices);
        }
      }

    } else {
      // Send the individual triangle strips, stepping over the
      // degenerate vertices.
      CPTA_int ends = reader->get_ends();

      _primitive_batches_tristrip_pcollector.add_level(ends.size());
      if (reader->is_indexed()) {
        const unsigned char *client_pointer;
        if (!setup_primitive(client_pointer, reader, force)) {
          return false;
        }
        int index_stride = reader->get_index_stride();
        GeomVertexReader mins(reader->get_mins(), 0);
        GeomVertexReader maxs(reader->get_maxs(), 0);
        nassertr(reader->get_mins()->get_num_rows() == (int)ends.size() &&
                 reader->get_maxs()->get_num_rows() == (int)ends.size(), false);

        unsigned int start = 0;
        for (size_t i = 0; i < ends.size(); i++) {
          _vertices_tristrip_pcollector.add_level(ends[i] - start);
#ifndef OPENGLES_1
          if (_supports_geometry_instancing && _instance_count > 0) {
            _glDrawElementsInstanced(GL_TRIANGLE_STRIP, ends[i] - start,
                                     get_numeric_type(reader->get_index_type()),
                                     client_pointer + start * index_stride,
                                     _instance_count);
          } else
#endif
          {
            _glDrawRangeElements(GL_TRIANGLE_STRIP,
                                 mins.get_data1i(), maxs.get_data1i(),
                                 ends[i] - start,
                                 get_numeric_type(reader->get_index_type()),
                                 client_pointer + start * index_stride);
          }
          start = ends[i] + 2;
        }
      } else {
        unsigned int start = 0;
        int first_vertex = reader->get_first_vertex();
        for (size_t i = 0; i < ends.size(); i++) {
          _vertices_tristrip_pcollector.add_level(ends[i] - start);
#ifndef OPENGLES_1
          if (_supports_geometry_instancing && _instance_count > 0) {
            _glDrawArraysInstanced(GL_TRIANGLE_STRIP, first_vertex + start,
                                   ends[i] - start, _instance_count);
          } else
#endif
          {
            glDrawArrays(GL_TRIANGLE_STRIP, first_vertex + start,
                            ends[i] - start);
          }
          start = ends[i] + 2;
        }
      }
    }
  }

  report_my_gl_errors();
  return true;
}

////////////////////////////////////////////////////////////////////
//     Function: GLGraphicsStateGuardian::draw_trifans
//       Access: Public, Virtual
//  Description: Draws a series of triangle fans.
////////////////////////////////////////////////////////////////////
bool CLP(GraphicsStateGuardian)::
draw_trifans(const GeomPrimitivePipelineReader *reader, bool force) {
  //PStatGPUTimer timer(this, _draw_primitive_pcollector, reader->get_current_thread());

#ifndef NDEBUG
  if (GLCAT.is_spam()) {
    GLCAT.spam() << "draw_trifans: " << *(reader->get_object()) << "\n";
  }
#endif  // NDEBUG

#ifdef SUPPORT_IMMEDIATE_MODE
  if (_use_sender) {
    draw_immediate_composite_primitives(reader, GL_TRIANGLE_FAN);
  } else
#endif  // SUPPORT_IMMEDIATE_MODE
  {
    // Send the individual triangle fans.  There's no connecting fans
    // with degenerate vertices, so no worries about that.
    CPTA_int ends = reader->get_ends();

    _primitive_batches_trifan_pcollector.add_level(ends.size());
    if (reader->is_indexed()) {
      const unsigned char *client_pointer;
      if (!setup_primitive(client_pointer, reader, force)) {
        return false;
      }
      int index_stride = reader->get_index_stride();
      GeomVertexReader mins(reader->get_mins(), 0);
      GeomVertexReader maxs(reader->get_maxs(), 0);
      nassertr(reader->get_mins()->get_num_rows() == (int)ends.size() &&
               reader->get_maxs()->get_num_rows() == (int)ends.size(), false);

      unsigned int start = 0;
      for (size_t i = 0; i < ends.size(); i++) {
        _vertices_trifan_pcollector.add_level(ends[i] - start);
#ifndef OPENGLES_1
        if (_supports_geometry_instancing && _instance_count > 0) {
          _glDrawElementsInstanced(GL_TRIANGLE_FAN, ends[i] - start,
                                   get_numeric_type(reader->get_index_type()),
                                   client_pointer + start * index_stride,
                                   _instance_count);
        } else
#endif
        {
          _glDrawRangeElements(GL_TRIANGLE_FAN,
                               mins.get_data1i(), maxs.get_data1i(), ends[i] - start,
                               get_numeric_type(reader->get_index_type()),
                               client_pointer + start * index_stride);
        }
        start = ends[i];
      }
    } else {
      unsigned int start = 0;
      int first_vertex = reader->get_first_vertex();
      for (size_t i = 0; i < ends.size(); i++) {
        _vertices_trifan_pcollector.add_level(ends[i] - start);
#ifndef OPENGLES_1
        if (_supports_geometry_instancing && _instance_count > 0) {
          _glDrawArraysInstanced(GL_TRIANGLE_FAN, first_vertex + start,
                                 ends[i] - start, _instance_count);
        } else
#endif
        {
          glDrawArrays(GL_TRIANGLE_FAN, first_vertex + start,
                          ends[i] - start);
        }
        start = ends[i];
      }
    }
  }

  report_my_gl_errors();
  return true;
}

////////////////////////////////////////////////////////////////////
//     Function: GLGraphicsStateGuardian::draw_patches
//       Access: Public, Virtual
//  Description: Draws a series of "patches", which can only be
//               processed by a tessellation shader.
////////////////////////////////////////////////////////////////////
bool CLP(GraphicsStateGuardian)::
draw_patches(const GeomPrimitivePipelineReader *reader, bool force) {
  //PStatGPUTimer timer(this, _draw_primitive_pcollector, reader->get_current_thread());

#ifndef NDEBUG
  if (GLCAT.is_spam()) {
    GLCAT.spam() << "draw_patches: " << *(reader->get_object()) << "\n";
  }
#endif  // NDEBUG

  if (!get_supports_tessellation_shaders()) {
    return false;
  }

#ifndef OPENGLES
  _glPatchParameteri(GL_PATCH_VERTICES, reader->get_object()->get_num_vertices_per_primitive());

#ifdef SUPPORT_IMMEDIATE_MODE
  if (_use_sender) {
    draw_immediate_simple_primitives(reader, GL_PATCHES);

  } else
#endif  // SUPPORT_IMMEDIATE_MODE
  {
    int num_vertices = reader->get_num_vertices();
    _vertices_patch_pcollector.add_level(num_vertices);
    _primitive_batches_patch_pcollector.add_level(1);

    if (reader->is_indexed()) {
      const unsigned char *client_pointer;
      if (!setup_primitive(client_pointer, reader, force)) {
        return false;
      }

#ifndef OPENGLES_1
      if (_supports_geometry_instancing && _instance_count > 0) {
        _glDrawElementsInstanced(GL_PATCHES, num_vertices,
                                 get_numeric_type(reader->get_index_type()),
                                 client_pointer, _instance_count);
      } else
#endif
      {
        _glDrawRangeElements(GL_PATCHES,
                             reader->get_min_vertex(),
                             reader->get_max_vertex(),
                             num_vertices,
                             get_numeric_type(reader->get_index_type()),
                             client_pointer);
      }
    } else {
#ifndef OPENGLES_1
      if (_supports_geometry_instancing && _instance_count > 0) {
        _glDrawArraysInstanced(GL_PATCHES,
                               reader->get_first_vertex(),
                               num_vertices, _instance_count);
      } else
#endif
      {
        glDrawArrays(GL_PATCHES,
                        reader->get_first_vertex(),
                        num_vertices);
      }
    }
  }

#endif // OPENGLES

  report_my_gl_errors();
  return true;
}

////////////////////////////////////////////////////////////////////
//     Function: GLGraphicsStateGuardian::draw_lines
//       Access: Public, Virtual
//  Description: Draws a series of disconnected line segments.
////////////////////////////////////////////////////////////////////
bool CLP(GraphicsStateGuardian)::
draw_lines(const GeomPrimitivePipelineReader *reader, bool force) {
  //PStatGPUTimer timer(this, _draw_primitive_pcollector, reader->get_current_thread());

#ifndef NDEBUG
  if (GLCAT.is_spam()) {
    GLCAT.spam() << "draw_lines: " << *(reader->get_object()) << "\n";
  }
#endif  // NDEBUG

#ifdef SUPPORT_IMMEDIATE_MODE
  if (_use_sender) {
    draw_immediate_simple_primitives(reader, GL_LINES);
  } else
#endif  // SUPPORT_IMMEDIATE_MODE
  {
    int num_vertices = reader->get_num_vertices();
    _vertices_other_pcollector.add_level(num_vertices);
    _primitive_batches_other_pcollector.add_level(1);

    if (reader->is_indexed()) {
      const unsigned char *client_pointer;
      if (!setup_primitive(client_pointer, reader, force)) {
        return false;
      }
#ifndef OPENGLES_1
      if (_supports_geometry_instancing && _instance_count > 0) {
        _glDrawElementsInstanced(GL_LINES, num_vertices,
                                 get_numeric_type(reader->get_index_type()),
                                 client_pointer, _instance_count);
      } else
#endif
      {
        _glDrawRangeElements(GL_LINES,
                             reader->get_min_vertex(),
                             reader->get_max_vertex(),
                             num_vertices,
                             get_numeric_type(reader->get_index_type()),
                             client_pointer);
      }
    } else {
#ifndef OPENGLES_1
      if (_supports_geometry_instancing && _instance_count > 0) {
        _glDrawArraysInstanced(GL_LINES,
                               reader->get_first_vertex(),
                               num_vertices, _instance_count);
      } else
#endif
      {
        glDrawArrays(GL_LINES,
                        reader->get_first_vertex(),
                        num_vertices);
      }
    }
  }

  report_my_gl_errors();
  return true;
}

////////////////////////////////////////////////////////////////////
//     Function: GLGraphicsStateGuardian::draw_linestrips
//       Access: Public, Virtual
//  Description: Draws a series of line strips.
////////////////////////////////////////////////////////////////////
bool CLP(GraphicsStateGuardian)::
draw_linestrips(const GeomPrimitivePipelineReader *reader, bool force) {
  //PStatGPUTimer timer(this, _draw_primitive_pcollector, reader->get_current_thread());

  report_my_gl_errors();

#ifndef NDEBUG
  if (GLCAT.is_spam()) {
    GLCAT.spam() << "draw_linestrips: " << *(reader->get_object()) << "\n";
  }
#endif  // NDEBUG

#ifdef SUPPORT_IMMEDIATE_MODE
  if (_use_sender) {
    draw_immediate_composite_primitives(reader, GL_LINE_STRIP);

  } else
#endif  // SUPPORT_IMMEDIATE_MODE
  {
    if (reader->is_indexed() &&
        (_supported_geom_rendering & GeomEnums::GR_strip_cut_index) != 0) {
      // One long triangle strip, connected by strip cut indices.
#ifndef OPENGLES
      if (_explicit_primitive_restart) {
        glEnable(GL_PRIMITIVE_RESTART);
        _glPrimitiveRestartIndex(reader->get_strip_cut_index());
      }
#endif  // !OPENGLES

      int num_vertices = reader->get_num_vertices();
      _vertices_other_pcollector.add_level(num_vertices);
      _primitive_batches_other_pcollector.add_level(1);

      const unsigned char *client_pointer;
      if (!setup_primitive(client_pointer, reader, force)) {
        return false;
      }
#ifndef OPENGLES_1
      if (_supports_geometry_instancing && _instance_count > 0) {
        _glDrawElementsInstanced(GL_LINE_STRIP, num_vertices,
                                 get_numeric_type(reader->get_index_type()),
                                 client_pointer, _instance_count);
      } else
#endif  // !OPENGLES
      {
        _glDrawRangeElements(GL_LINE_STRIP,
                             reader->get_min_vertex(),
                             reader->get_max_vertex(),
                             num_vertices,
                             get_numeric_type(reader->get_index_type()),
                             client_pointer);
      }

#ifndef OPENGLES
      if (_explicit_primitive_restart) {
        glDisable(GL_PRIMITIVE_RESTART);
      }
#endif  // !OPENGLES
    } else {
      // Send the individual line strips, stepping over the
      // strip-cut indices.
      CPTA_int ends = reader->get_ends();

      _primitive_batches_other_pcollector.add_level(ends.size());
      if (reader->is_indexed()) {
        const unsigned char *client_pointer;
        if (!setup_primitive(client_pointer, reader, force)) {
          return false;
        }
        int index_stride = reader->get_index_stride();
        GeomVertexReader mins(reader->get_mins(), 0);
        GeomVertexReader maxs(reader->get_maxs(), 0);
        nassertr(reader->get_mins()->get_num_rows() == (int)ends.size() &&
                 reader->get_maxs()->get_num_rows() == (int)ends.size(), false);

        unsigned int start = 0;
        for (size_t i = 0; i < ends.size(); i++) {
          _vertices_other_pcollector.add_level(ends[i] - start);
#ifndef OPENGLES_1
          if (_supports_geometry_instancing && _instance_count > 0) {
            _glDrawElementsInstanced(GL_LINE_STRIP, ends[i] - start,
                                     get_numeric_type(reader->get_index_type()),
                                     client_pointer + start * index_stride,
                                     _instance_count);
          } else
#endif
          {
            _glDrawRangeElements(GL_LINE_STRIP,
                                 mins.get_data1i(), maxs.get_data1i(),
                                 ends[i] - start,
                                 get_numeric_type(reader->get_index_type()),
                                 client_pointer + start * index_stride);
          }
          start = ends[i] + 1;
        }
      } else {
        unsigned int start = 0;
        int first_vertex = reader->get_first_vertex();
        for (size_t i = 0; i < ends.size(); i++) {
          _vertices_other_pcollector.add_level(ends[i] - start);
#ifndef OPENGLES_1
          if (_supports_geometry_instancing && _instance_count > 0) {
            _glDrawArraysInstanced(GL_LINE_STRIP, first_vertex + start,
                                   ends[i] - start, _instance_count);
          } else
#endif
          {
            glDrawArrays(GL_LINE_STRIP, first_vertex + start, ends[i] - start);
          }
          start = ends[i] + 1;
        }
      }
    }
  }

  report_my_gl_errors();
  return true;
}

////////////////////////////////////////////////////////////////////
//     Function: GLGraphicsStateGuardian::draw_points
//       Access: Public, Virtual
//  Description: Draws a series of disconnected points.
////////////////////////////////////////////////////////////////////
bool CLP(GraphicsStateGuardian)::
draw_points(const GeomPrimitivePipelineReader *reader, bool force) {
  //PStatGPUTimer timer(this, _draw_primitive_pcollector, reader->get_current_thread());

#ifndef NDEBUG
  if (GLCAT.is_spam()) {
    GLCAT.spam() << "draw_points: " << *(reader->get_object()) << "\n";
  }
#endif  // NDEBUG

#ifdef SUPPORT_IMMEDIATE_MODE
  if (_use_sender) {
    draw_immediate_simple_primitives(reader, GL_POINTS);
  } else
#endif  // SUPPORT_IMMEDIATE_MODE
  {
    int num_vertices = reader->get_num_vertices();
    _vertices_other_pcollector.add_level(num_vertices);
    _primitive_batches_other_pcollector.add_level(1);

    if (reader->is_indexed()) {
      const unsigned char *client_pointer;
      if (!setup_primitive(client_pointer, reader, force)) {
        return false;
      }
#ifndef OPENGLES_1
      if (_supports_geometry_instancing && _instance_count > 0) {
        _glDrawElementsInstanced(GL_POINTS, num_vertices,
                                 get_numeric_type(reader->get_index_type()),
                                 client_pointer, _instance_count);
      } else
#endif
      {
        _glDrawRangeElements(GL_POINTS,
                             reader->get_min_vertex(),
                             reader->get_max_vertex(),
                             num_vertices,
                             get_numeric_type(reader->get_index_type()),
                             client_pointer);
      }
    } else {
#ifndef OPENGLES_1
      if (_supports_geometry_instancing && _instance_count > 0) {
        _glDrawArraysInstanced(GL_POINTS,
                               reader->get_first_vertex(),
                               num_vertices, _instance_count);
      } else
#endif
      {
        glDrawArrays(GL_POINTS, reader->get_first_vertex(), num_vertices);
      }
    }
  }

  report_my_gl_errors();
  return true;
}

////////////////////////////////////////////////////////////////////
//     Function: GLGraphicsStateGuardian::end_draw_primitives()
//       Access: Public, Virtual
//  Description: Called after a sequence of draw_primitive()
//               functions are called, this should do whatever cleanup
//               is appropriate.
////////////////////////////////////////////////////////////////////
void CLP(GraphicsStateGuardian)::
end_draw_primitives() {
#if !defined(OPENGLES) && defined(SUPPORT_FIXED_FUNCTION)  // Display lists not supported by OpenGL ES.
  if (_geom_display_list != 0) {
    // If we were building a display list, close it now.
    glEndList();
    _load_display_list_pcollector.stop();

    if (!gl_compile_and_execute) {
      glCallList(_geom_display_list);
    }
    _primitive_batches_display_list_pcollector.add_level(1);
  }
  _geom_display_list = 0;
#endif

#ifdef SUPPORT_FIXED_FUNCTION
  if (_transform_stale) {
    glMatrixMode(GL_MODELVIEW);
    call_glLoadMatrix(_internal_transform->get_mat());
  }

  if (_data_reader->is_vertex_transformed()) {
    // Restore the matrices that we pushed above.
    glMatrixMode(GL_PROJECTION);
    glPopMatrix();
    glMatrixMode(GL_MODELVIEW);
    glPopMatrix();
  }
#endif

  GraphicsStateGuardian::end_draw_primitives();
  maybe_gl_finish();
  report_my_gl_errors();
}

#ifndef OPENGLES
////////////////////////////////////////////////////////////////////
//     Function: GLGraphicsStateGuardian::issue_memory_barrier
//       Access: Public
//  Description: Issues the given memory barriers, and clears the
//               list of textures marked as incoherent for the given
//               bits.
////////////////////////////////////////////////////////////////////
void CLP(GraphicsStateGuardian)::
issue_memory_barrier(GLbitfield barriers) {
  if (!gl_enable_memory_barriers || _glMemoryBarrier == NULL) {
    return;
  }

  PStatGPUTimer timer(this, _memory_barrier_pcollector);

  if (GLCAT.is_spam()) {
    GLCAT.spam() << "Issuing memory barriers:";
  }

  _glMemoryBarrier(barriers);

  // Indicate that barriers no longer need to be issued for
  // the relevant lists of textures.
  if (barriers & GL_TEXTURE_FETCH_BARRIER_BIT) {
    _textures_needing_fetch_barrier.clear();
    GLCAT.spam(false) << " texture_fetch";
  }

  if (barriers & GL_SHADER_IMAGE_ACCESS_BARRIER_BIT) {
    _textures_needing_image_access_barrier.clear();
    GLCAT.spam(false) << " shader_image_access";
  }

  if (barriers & GL_TEXTURE_UPDATE_BARRIER_BIT) {
    _textures_needing_update_barrier.clear();
    GLCAT.spam(false) << " texture_update";
  }

  if (barriers & GL_FRAMEBUFFER_BARRIER_BIT) {
    _textures_needing_framebuffer_barrier.clear();
    GLCAT.spam(false) << " framebuffer";
  }

  GLCAT.spam(false) << "\n";

  report_my_gl_errors();
}
#endif  // OPENGLES

////////////////////////////////////////////////////////////////////
//     Function: GLGraphicsStateGuardian::prepare_texture
//       Access: Public, Virtual
//  Description: Creates whatever structures the GSG requires to
//               represent the texture internally, and returns a
//               newly-allocated TextureContext object with this data.
//               It is the responsibility of the calling function to
//               later call release_texture() with this same pointer
//               (which will also delete the pointer).
//
//               This function should not be called directly to
//               prepare a texture.  Instead, call Texture::prepare().
////////////////////////////////////////////////////////////////////
TextureContext *CLP(GraphicsStateGuardian)::
prepare_texture(Texture *tex, int view) {
  PStatGPUTimer timer(this, _prepare_texture_pcollector);

  report_my_gl_errors();
  // Make sure we'll support this texture when it's rendered.  Don't
  // bother to prepare it if we won't.
  switch (tex->get_texture_type()) {
  case Texture::TT_3d_texture:
    if (!_supports_3d_texture) {
      GLCAT.warning()
        << "3-D textures are not supported by this OpenGL driver.\n";
      return NULL;
    }
    break;

  case Texture::TT_2d_texture_array:
    if (!_supports_2d_texture_array) {
      GLCAT.warning()
        << "2-D texture arrays are not supported by this OpenGL driver.\n";
      return NULL;
    }
    break;

  case Texture::TT_cube_map:
    if (!_supports_cube_map) {
      GLCAT.warning()
        << "Cube map textures are not supported by this OpenGL driver.\n";
      return NULL;
    }
    break;

  case Texture::TT_buffer_texture:
    if (!_supports_buffer_texture) {
      GLCAT.warning()
        << "Buffer textures are not supported by this OpenGL driver.\n";
      return NULL;
    }
    break;

  case Texture::TT_cube_map_array:
    if (!_supports_cube_map_array) {
      GLCAT.warning()
        << "Cube map arrays are not supported by this OpenGL driver.\n";
      return NULL;
    }
    break;

  default:
    break;
  }

  CLP(TextureContext) *gtc = new CLP(TextureContext)(this, _prepared_objects, tex, view);
  report_my_gl_errors();

  return gtc;
}

////////////////////////////////////////////////////////////////////
//     Function: GLGraphicsStateGuardian::update_texture
//       Access: Public, Virtual
//  Description: Ensures that the current Texture data is refreshed
//               onto the GSG.  This means updating the texture
//               properties and/or re-uploading the texture image, if
//               necessary.  This should only be called within the
//               draw thread.
//
//               If force is true, this function will not return until
//               the texture has been fully uploaded.  If force is
//               false, the function may choose to upload a simple
//               version of the texture instead, if the texture is not
//               fully resident (and if get_incomplete_render() is
//               true).
////////////////////////////////////////////////////////////////////
bool CLP(GraphicsStateGuardian)::
update_texture(TextureContext *tc, bool force) {
  CLP(TextureContext) *gtc;
  DCAST_INTO_R(gtc, tc, false);

  if (gtc->was_image_modified() || !gtc->_has_storage) {
    PStatGPUTimer timer(this, _texture_update_pcollector);

    // If the texture image was modified, reload the texture.
    apply_texture(gtc);

    Texture *tex = tc->get_texture();
    if (gtc->was_properties_modified()) {
      specify_texture(gtc, tex->get_default_sampler());
    }
    bool okflag = upload_texture(gtc, force, tex->uses_mipmaps());
    if (!okflag) {
      GLCAT.error()
        << "Could not load " << *tex << "\n";
      return false;
    }

  } else if (gtc->was_properties_modified()) {
    PStatGPUTimer timer(this, _texture_update_pcollector);

    // If only the properties have been modified, we don't necessarily
    // need to reload the texture.
    apply_texture(gtc);

    Texture *tex = tc->get_texture();
    if (specify_texture(gtc, tex->get_default_sampler())) {
      // Actually, looks like the texture *does* need to be reloaded.
      gtc->mark_needs_reload();
      bool okflag = upload_texture(gtc, force, tex->uses_mipmaps());
      if (!okflag) {
        GLCAT.error()
          << "Could not load " << *tex << "\n";
        return false;
      }

    } else {
      // The texture didn't need reloading, but mark it fully updated
      // now.
      gtc->mark_loaded();
    }
  }

  gtc->enqueue_lru(&_prepared_objects->_graphics_memory_lru);

  report_my_gl_errors();
  return true;
}

////////////////////////////////////////////////////////////////////
//     Function: GLGraphicsStateGuardian::release_texture
//       Access: Public, Virtual
//  Description: Frees the GL resources previously allocated for the
//               texture.  This function should never be called
//               directly; instead, call Texture::release() (or simply
//               let the Texture destruct).
////////////////////////////////////////////////////////////////////
void CLP(GraphicsStateGuardian)::
release_texture(TextureContext *tc) {
  CLP(TextureContext) *gtc = DCAST(CLP(TextureContext), tc);

#ifndef OPENGLES
  _textures_needing_fetch_barrier.erase(gtc);
  _textures_needing_image_access_barrier.erase(gtc);
  _textures_needing_update_barrier.erase(gtc);
  _textures_needing_framebuffer_barrier.erase(gtc);
#endif

  glDeleteTextures(1, &gtc->_index);

  if (gtc->_buffer != 0) {
    _glDeleteBuffers(1, &gtc->_buffer);
  }

  delete gtc;
}

////////////////////////////////////////////////////////////////////
//     Function: GLGraphicsStateGuardian::extract_texture_data
//       Access: Public, Virtual
//  Description: This method should only be called by the
//               GraphicsEngine.  Do not call it directly; call
//               GraphicsEngine::extract_texture_data() instead.
//
//               This method will be called in the draw thread to
//               download the texture memory's image into its
//               ram_image value.  It returns true on success, false
//               otherwise.
////////////////////////////////////////////////////////////////////
bool CLP(GraphicsStateGuardian)::
extract_texture_data(Texture *tex) {
  bool success = true;
  // Make sure the error stack is cleared out before we begin.
  report_my_gl_errors();

  int num_views = tex->get_num_views();
  for (int view = 0; view < num_views; ++view) {
    TextureContext *tc = tex->prepare_now(view, get_prepared_objects(), this);
    nassertr(tc != (TextureContext *)NULL, false);
    CLP(TextureContext) *gtc = DCAST(CLP(TextureContext), tc);

    if (!do_extract_texture_data(gtc)) {
      success = false;
    }
  }

  return success;
}

#ifndef OPENGLES
////////////////////////////////////////////////////////////////////
//     Function: GLGraphicsStateGuardian::prepare_sampler
//       Access: Public, Virtual
//  Description: Creates whatever structures the GSG requires to
//               represent the sampler state internally, and returns a
//               newly-allocated SamplerContext object with this data.
//               It is the responsibility of the calling function to
//               later call release_sampler() with this same pointer
//               (which will also delete the pointer).
//
//               This function should not be called directly to
//               prepare a sampler object.  Instead, call
//               SamplerState::prepare().
////////////////////////////////////////////////////////////////////
SamplerContext *CLP(GraphicsStateGuardian)::
prepare_sampler(const SamplerState &sampler) {
  nassertr(_supports_sampler_objects, NULL);
  PStatGPUTimer timer(this, _prepare_sampler_pcollector);

  CLP(SamplerContext) *gsc = new CLP(SamplerContext)(this, sampler);
  GLuint index = gsc->_index;

  // Sampler contexts are immutable in Panda, so might as well just
  // initialize all the settings here.
  _glSamplerParameteri(index, GL_TEXTURE_WRAP_S,
                       get_texture_wrap_mode(sampler.get_wrap_u()));
  _glSamplerParameteri(index, GL_TEXTURE_WRAP_T,
                       get_texture_wrap_mode(sampler.get_wrap_v()));
  _glSamplerParameteri(index, GL_TEXTURE_WRAP_R,
                       get_texture_wrap_mode(sampler.get_wrap_w()));

#ifdef STDFLOAT_DOUBLE
  LVecBase4f fvalue = LCAST(float, sampler.get_border_color());
  _glSamplerParameterfv(index, GL_TEXTURE_BORDER_COLOR, fvalue.get_data());
#else
  _glSamplerParameterfv(index, GL_TEXTURE_BORDER_COLOR,
                        sampler.get_border_color().get_data());
#endif

  SamplerState::FilterType minfilter = sampler.get_effective_minfilter();
  SamplerState::FilterType magfilter = sampler.get_effective_magfilter();
  bool uses_mipmaps = SamplerState::is_mipmap(minfilter) && !gl_ignore_mipmaps;

#ifndef NDEBUG
  if (gl_force_mipmaps) {
    minfilter = SamplerState::FT_linear_mipmap_linear;
    magfilter = SamplerState::FT_linear;
    uses_mipmaps = true;
  }
#endif

  _glSamplerParameteri(index, GL_TEXTURE_MIN_FILTER,
                              get_texture_filter_type(minfilter, !uses_mipmaps));
  _glSamplerParameteri(index, GL_TEXTURE_MAG_FILTER,
                              get_texture_filter_type(magfilter, true));

  // Set anisotropic filtering.
  if (_supports_anisotropy) {
    PN_stdfloat anisotropy = sampler.get_effective_anisotropic_degree();
    anisotropy = min(anisotropy, _max_anisotropy);
    anisotropy = max(anisotropy, (PN_stdfloat)1.0);
    _glSamplerParameterf(index, GL_TEXTURE_MAX_ANISOTROPY_EXT, anisotropy);
  }

  if (_supports_shadow_filter) {
    if ((sampler.get_magfilter() == SamplerState::FT_shadow) ||
        (sampler.get_minfilter() == SamplerState::FT_shadow)) {
      _glSamplerParameteri(index, GL_TEXTURE_COMPARE_MODE_ARB, GL_COMPARE_R_TO_TEXTURE_ARB);
      _glSamplerParameteri(index, GL_TEXTURE_COMPARE_FUNC_ARB, GL_LEQUAL);
    } else {
      _glSamplerParameteri(index, GL_TEXTURE_COMPARE_MODE_ARB, GL_NONE);
      _glSamplerParameteri(index, GL_TEXTURE_COMPARE_FUNC_ARB, GL_LEQUAL);
    }
  }

  if (_supports_texture_lod) {
    _glSamplerParameterf(index, GL_TEXTURE_MIN_LOD, sampler.get_min_lod());
    _glSamplerParameterf(index, GL_TEXTURE_MAX_LOD, sampler.get_max_lod());
  }

  if (_supports_texture_lod_bias) {
    _glSamplerParameterf(index, GL_TEXTURE_LOD_BIAS, sampler.get_lod_bias());
  }

  gsc->enqueue_lru(&_prepared_objects->_sampler_object_lru);

  report_my_gl_errors();
  return gsc;
}
#endif  // !OPENGLES

#ifndef OPENGLES
////////////////////////////////////////////////////////////////////
//     Function: GLGraphicsStateGuardian::release_sampler
//       Access: Public, Virtual
//  Description: Frees the GL resources previously allocated for the
//               sampler.  This function should never be called
//               directly; instead, call SamplerState::release().
////////////////////////////////////////////////////////////////////
void CLP(GraphicsStateGuardian)::
release_sampler(SamplerContext *sc) {
  CLP(SamplerContext) *gsc = DCAST(CLP(SamplerContext), sc);

  if (gsc->_index != 0) {
    _glDeleteSamplers(1, &gsc->_index);
  }

  delete gsc;
}
#endif  // !OPENGLES

////////////////////////////////////////////////////////////////////
//     Function: GLGraphicsStateGuardian::prepare_geom
//       Access: Public, Virtual
//  Description: Creates a new retained-mode representation of the
//               given geom, and returns a newly-allocated
//               GeomContext pointer to reference it.  It is the
//               responsibility of the calling function to later
//               call release_geom() with this same pointer (which
//               will also delete the pointer).
//
//               This function should not be called directly to
//               prepare a geom.  Instead, call Geom::prepare().
////////////////////////////////////////////////////////////////////
GeomContext *CLP(GraphicsStateGuardian)::
prepare_geom(Geom *geom) {
  PStatGPUTimer timer(this, _prepare_geom_pcollector);
  return new CLP(GeomContext)(geom);
}

////////////////////////////////////////////////////////////////////
//     Function: GLGraphicsStateGuardian::release_geom
//       Access: Public, Virtual
//  Description: Frees the GL resources previously allocated for the
//               geom.  This function should never be called
//               directly; instead, call Geom::release() (or simply
//               let the Geom destruct).
////////////////////////////////////////////////////////////////////
void CLP(GraphicsStateGuardian)::
release_geom(GeomContext *gc) {
  CLP(GeomContext) *ggc = DCAST(CLP(GeomContext), gc);
  ggc->release_display_lists();
  report_my_gl_errors();

  delete ggc;
}

////////////////////////////////////////////////////////////////////
//     Function: GLGraphicsStateGuardian::prepare_shader
//       Access: Public, Virtual
//  Description:
////////////////////////////////////////////////////////////////////
ShaderContext *CLP(GraphicsStateGuardian)::
prepare_shader(Shader *se) {
  PStatGPUTimer timer(this, _prepare_shader_pcollector);

#ifndef OPENGLES_1
  ShaderContext *result = NULL;

  switch (se->get_language()) {
  case Shader::SL_GLSL:
    if (_supports_glsl) {
      result = new CLP(ShaderContext)(this, se);
      break;
    } else {
      GLCAT.error()
        << "Tried to load GLSL shader, but GLSL shaders not supported.\n";
      return NULL;
    }

  case Shader::SL_Cg:
#if defined(HAVE_CG) && !defined(OPENGLES)
    if (_supports_basic_shaders) {
      result = new CLP(CgShaderContext)(this, se);
      break;
    } else {
      GLCAT.error()
        << "Tried to load Cg shader, but basic shaders not supported.\n";
      return NULL;
    }
#elif defined(OPENGLES)
    GLCAT.error()
      << "Tried to load Cg shader, but Cg support is not available for OpenGL ES.\n";
    return NULL;
#else
    GLCAT.error()
      << "Tried to load Cg shader, but Cg support not compiled in.\n";
    return NULL;
#endif

  default:
    GLCAT.error()
      << "Tried to load shader with unsupported shader language!\n";
    return NULL;
  }

  if (result->valid()) {
    return result;
  }

  delete result;
#endif  // OPENGLES_1

  return NULL;
}

////////////////////////////////////////////////////////////////////
//     Function: GLGraphicsStateGuardian::release_shader
//       Access: Public, Virtual
//  Description:
////////////////////////////////////////////////////////////////////
void CLP(GraphicsStateGuardian)::
release_shader(ShaderContext *sc) {
#ifndef OPENGLES_1
  if (sc->is_of_type(CLP(ShaderContext)::get_class_type())) {
    ((CLP(ShaderContext) *)sc)->release_resources();
  }
#if defined(HAVE_CG) && !defined(OPENGLES_2)
  else if (sc->is_of_type(CLP(CgShaderContext)::get_class_type())) {
    ((CLP(CgShaderContext) *)sc)->release_resources();
  }
#endif
#endif

  delete sc;
}

////////////////////////////////////////////////////////////////////
//     Function: GLGraphicsStateGuardian::record_deleted_display_list
//       Access: Public
//  Description: This is intended to be called only from the
//               GLGeomContext destructor.  It saves the indicated
//               display list index in the list to be deleted at the
//               end of the frame.
////////////////////////////////////////////////////////////////////
void CLP(GraphicsStateGuardian)::
record_deleted_display_list(GLuint index) {
  LightMutexHolder holder(_lock);
  _deleted_display_lists.push_back(index);
}

////////////////////////////////////////////////////////////////////
//     Function: GLGraphicsStateGuardian::prepare_vertex_buffer
//       Access: Public, Virtual
//  Description: Creates a new retained-mode representation of the
//               given data, and returns a newly-allocated
//               VertexBufferContext pointer to reference it.  It is the
//               responsibility of the calling function to later
//               call release_vertex_buffer() with this same pointer (which
//               will also delete the pointer).
//
//               This function should not be called directly to
//               prepare a buffer.  Instead, call Geom::prepare().
////////////////////////////////////////////////////////////////////
VertexBufferContext *CLP(GraphicsStateGuardian)::
prepare_vertex_buffer(GeomVertexArrayData *data) {
  if (_supports_buffers) {
    PStatGPUTimer timer(this, _prepare_vertex_buffer_pcollector);

    CLP(VertexBufferContext) *gvbc = new CLP(VertexBufferContext)(this, _prepared_objects, data);
    _glGenBuffers(1, &gvbc->_index);

    if (GLCAT.is_debug() && gl_debug_buffers) {
      GLCAT.debug()
        << "creating vertex buffer " << (int)gvbc->_index << ": "
        << data->get_num_rows() << " vertices "
        << *data->get_array_format() << "\n";
    }

    report_my_gl_errors();
    update_vertex_buffer(gvbc, data->get_handle(), false);
    return gvbc;
  }

  return NULL;
}

////////////////////////////////////////////////////////////////////
//     Function: GLGraphicsStateGuardian::update_vertex_buffer
//       Access: Public
//  Description: Makes sure that the data in the vertex buffer is
//               up-to-date.  This may bind it to the GL_ARRAY_BUFFER
//               binding point if necessary.
////////////////////////////////////////////////////////////////////
bool CLP(GraphicsStateGuardian)::
update_vertex_buffer(CLP(VertexBufferContext) *gvbc,
                     const GeomVertexArrayDataHandle *reader, bool force) {
  nassertr(_supports_buffers, false);
  if (reader->get_modified() == UpdateSeq::initial()) {
    // No need to re-apply.
    return true;
  }

  gvbc->set_active(true);

  if (gvbc->was_modified(reader)) {
    int num_bytes = reader->get_data_size_bytes();
    if (GLCAT.is_debug() && gl_debug_buffers) {
      GLCAT.debug()
        << "copying " << num_bytes
        << " bytes into vertex buffer " << (int)gvbc->_index << "\n";
    }
    if (num_bytes != 0) {
      const unsigned char *client_pointer = reader->get_read_pointer(force);
      if (client_pointer == NULL) {
        return false;
      }

      PStatGPUTimer timer(this, _load_vertex_buffer_pcollector, reader->get_current_thread());
      if (_current_vbuffer_index != gvbc->_index) {
        if (GLCAT.is_spam() && gl_debug_buffers) {
          GLCAT.spam()
            << "binding vertex buffer " << (int)gvbc->_index << "\n";
        }
        _glBindBuffer(GL_ARRAY_BUFFER, gvbc->_index);
        _current_vbuffer_index = gvbc->_index;
      }

      if (gvbc->changed_size(reader) || gvbc->changed_usage_hint(reader)) {
        _glBufferData(GL_ARRAY_BUFFER, num_bytes, client_pointer,
                      get_usage(reader->get_usage_hint()));

      } else {
        _glBufferSubData(GL_ARRAY_BUFFER, 0, num_bytes, client_pointer);
      }
      _data_transferred_pcollector.add_level(num_bytes);
    }

    gvbc->mark_loaded(reader);
  }
  gvbc->enqueue_lru(&_prepared_objects->_graphics_memory_lru);

  maybe_gl_finish();
  report_my_gl_errors();
  return true;
}

////////////////////////////////////////////////////////////////////
//     Function: GLGraphicsStateGuardian::release_vertex_buffer
//       Access: Public, Virtual
//  Description: Frees the GL resources previously allocated for the
//               data.  This function should never be called
//               directly; instead, call Data::release() (or simply
//               let the Data destruct).
////////////////////////////////////////////////////////////////////
void CLP(GraphicsStateGuardian)::
release_vertex_buffer(VertexBufferContext *vbc) {
  nassertv(_supports_buffers);

  CLP(VertexBufferContext) *gvbc = DCAST(CLP(VertexBufferContext), vbc);

  if (GLCAT.is_debug() && gl_debug_buffers) {
    GLCAT.debug()
      << "deleting vertex buffer " << (int)gvbc->_index << "\n";
  }

  // Make sure the buffer is unbound before we delete it.  Not
  // strictly necessary according to the OpenGL spec, but it might
  // help out a flaky driver, and we need to keep our internal state
  // consistent anyway.
  if (_current_vbuffer_index == gvbc->_index) {
    if (GLCAT.is_spam() && gl_debug_buffers) {
      GLCAT.spam()
        << "unbinding vertex buffer\n";
    }
    _glBindBuffer(GL_ARRAY_BUFFER, 0);
    _current_vbuffer_index = 0;
  }

  _glDeleteBuffers(1, &gvbc->_index);
  report_my_gl_errors();

  gvbc->_index = 0;

  delete gvbc;
}

////////////////////////////////////////////////////////////////////
//     Function: GLGraphicsStateGuardian::setup_array_data
//       Access: Public
//  Description: Internal function to bind a buffer object for the
//               indicated data array, if appropriate, or to unbind a
//               buffer object if it should be rendered from client
//               memory.
//
//               If the buffer object is bound, this function sets
//               client_pointer to NULL (representing the start of the
//               buffer object in server memory); if the buffer object
//               is not bound, this function sets client_pointer the
//               pointer to the data array in client memory, that is,
//               the data array passed in.
//
//               If force is not true, the function may return false
//               indicating the data is not currently available.
////////////////////////////////////////////////////////////////////
bool CLP(GraphicsStateGuardian)::
setup_array_data(const unsigned char *&client_pointer,
                 const GeomVertexArrayDataHandle *array_reader,
                 bool force) {
  if (!_supports_buffers) {
    // No support for buffer objects; always render from client.
    client_pointer = array_reader->get_read_pointer(force);
    return (client_pointer != NULL);
  }
  if (!vertex_buffers || _geom_display_list != 0 ||
      array_reader->get_usage_hint() < gl_min_buffer_usage_hint) {
    // The array specifies client rendering only, or buffer objects
    // are configured off.
    if (_current_vbuffer_index != 0) {
      if (GLCAT.is_spam() && gl_debug_buffers) {
        GLCAT.spam()
          << "unbinding vertex buffer\n";
      }
      _glBindBuffer(GL_ARRAY_BUFFER, 0);
      _current_vbuffer_index = 0;
    }
    client_pointer = array_reader->get_read_pointer(force);
    return (client_pointer != NULL);
  }

  // Prepare the buffer object and bind it.
  CLP(VertexBufferContext) *gvbc = DCAST(CLP(VertexBufferContext),
    array_reader->prepare_now(get_prepared_objects(), this));

  nassertr(gvbc != (CLP(VertexBufferContext) *)NULL, false);
  if (!update_vertex_buffer(gvbc, array_reader, force)) {
    return false;
  }

  if (_current_vbuffer_index != gvbc->_index) {
    if (GLCAT.is_spam() && gl_debug_buffers) {
      GLCAT.spam()
        << "binding vertex buffer " << (int)gvbc->_index << "\n";
    }
    _glBindBuffer(GL_ARRAY_BUFFER, gvbc->_index);
    _current_vbuffer_index = gvbc->_index;
  }

  // NULL is the OpenGL convention for the first byte of the buffer object.
  client_pointer = NULL;
  return true;
}

////////////////////////////////////////////////////////////////////
//     Function: GLGraphicsStateGuardian::prepare_index_buffer
//       Access: Public, Virtual
//  Description: Creates a new retained-mode representation of the
//               given data, and returns a newly-allocated
//               IndexBufferContext pointer to reference it.  It is the
//               responsibility of the calling function to later
//               call release_index_buffer() with this same pointer (which
//               will also delete the pointer).
//
//               This function should not be called directly to
//               prepare a buffer.  Instead, call Geom::prepare().
////////////////////////////////////////////////////////////////////
IndexBufferContext *CLP(GraphicsStateGuardian)::
prepare_index_buffer(GeomPrimitive *data) {
  if (_supports_buffers) {
    PStatGPUTimer timer(this, _prepare_index_buffer_pcollector);

    CLP(IndexBufferContext) *gibc = new CLP(IndexBufferContext)(this, _prepared_objects, data);
    _glGenBuffers(1, &gibc->_index);

    if (GLCAT.is_debug() && gl_debug_buffers) {
      GLCAT.debug()
        << "creating index buffer " << (int)gibc->_index << ": "
        << data->get_num_vertices() << " indices ("
        << data->get_vertices()->get_array_format()->get_column(0)->get_numeric_type()
        << ")\n";
    }

    report_my_gl_errors();
    GeomPrimitivePipelineReader reader(data, Thread::get_current_thread());
    apply_index_buffer(gibc, &reader, false);
    return gibc;
  }

  return NULL;
}

////////////////////////////////////////////////////////////////////
//     Function: GLGraphicsStateGuardian::apply_index_buffer
//       Access: Public
//  Description: Makes the data the currently available data for
//               rendering.
////////////////////////////////////////////////////////////////////
bool CLP(GraphicsStateGuardian)::
apply_index_buffer(IndexBufferContext *ibc,
                   const GeomPrimitivePipelineReader *reader,
                   bool force) {
  nassertr(_supports_buffers, false);
  if (reader->get_modified() == UpdateSeq::initial()) {
    // No need to re-apply.
    return true;
  }

  CLP(IndexBufferContext) *gibc = DCAST(CLP(IndexBufferContext), ibc);

  if (_current_ibuffer_index != gibc->_index) {
    if (GLCAT.is_spam() && gl_debug_buffers) {
      GLCAT.spam()
        << "binding index buffer " << (int)gibc->_index << "\n";
    }
    _glBindBuffer(GL_ELEMENT_ARRAY_BUFFER, gibc->_index);
    _current_ibuffer_index = gibc->_index;
    gibc->set_active(true);
  }

  if (gibc->was_modified(reader)) {
    int num_bytes = reader->get_data_size_bytes();
    if (GLCAT.is_debug() && gl_debug_buffers) {
      GLCAT.debug()
        << "copying " << num_bytes
        << " bytes into index buffer " << (int)gibc->_index << "\n";
    }
    if (num_bytes != 0) {
      const unsigned char *client_pointer = reader->get_read_pointer(force);
      if (client_pointer == NULL) {
        return false;
      }

      PStatGPUTimer timer(this, _load_index_buffer_pcollector, reader->get_current_thread());
      if (gibc->changed_size(reader) || gibc->changed_usage_hint(reader)) {
        _glBufferData(GL_ELEMENT_ARRAY_BUFFER, num_bytes, client_pointer,
                      get_usage(reader->get_usage_hint()));

      } else {
        _glBufferSubData(GL_ELEMENT_ARRAY_BUFFER, 0, num_bytes,
                         client_pointer);
      }
      _data_transferred_pcollector.add_level(num_bytes);
    }
    gibc->mark_loaded(reader);
  }
  gibc->enqueue_lru(&_prepared_objects->_graphics_memory_lru);

  maybe_gl_finish();
  report_my_gl_errors();
  return true;
}

////////////////////////////////////////////////////////////////////
//     Function: GLGraphicsStateGuardian::release_index_buffer
//       Access: Public, Virtual
//  Description: Frees the GL resources previously allocated for the
//               data.  This function should never be called
//               directly; instead, call Data::release() (or simply
//               let the Data destruct).
////////////////////////////////////////////////////////////////////
void CLP(GraphicsStateGuardian)::
release_index_buffer(IndexBufferContext *ibc) {
  nassertv(_supports_buffers);

  CLP(IndexBufferContext) *gibc = DCAST(CLP(IndexBufferContext), ibc);

  if (GLCAT.is_debug() && gl_debug_buffers) {
    GLCAT.debug()
      << "deleting index buffer " << (int)gibc->_index << "\n";
  }

  // Make sure the buffer is unbound before we delete it.  Not
  // strictly necessary according to the OpenGL spec, but it might
  // help out a flaky driver, and we need to keep our internal state
  // consistent anyway.
  if (_current_ibuffer_index == gibc->_index) {
    if (GLCAT.is_spam() && gl_debug_buffers) {
      GLCAT.spam()
        << "unbinding index buffer\n";
    }
    _glBindBuffer(GL_ELEMENT_ARRAY_BUFFER, 0);
    _current_ibuffer_index = 0;
  }

  _glDeleteBuffers(1, &gibc->_index);
  report_my_gl_errors();

  gibc->_index = 0;

  delete gibc;
}

////////////////////////////////////////////////////////////////////
//     Function: GLGraphicsStateGuardian::setup_primitive
//       Access: Public
//  Description: Internal function to bind a buffer object for the
//               indicated primitive's index list, if appropriate, or
//               to unbind a buffer object if it should be rendered
//               from client memory.
//
//               If the buffer object is bound, this function sets
//               client_pointer to NULL (representing the start of the
//               buffer object in server memory); if the buffer object
//               is not bound, this function sets client_pointer to to
//               the data array in client memory, that is, the data
//               array passed in.
//
//               If force is not true, the function may return false
//               indicating the data is not currently available.
////////////////////////////////////////////////////////////////////
bool CLP(GraphicsStateGuardian)::
setup_primitive(const unsigned char *&client_pointer,
                const GeomPrimitivePipelineReader *reader,
                bool force) {
  if (!_supports_buffers) {
    // No support for buffer objects; always render from client.
    client_pointer = reader->get_read_pointer(force);
    return (client_pointer != NULL);
  }
  if (!vertex_buffers || _geom_display_list != 0 ||
      reader->get_usage_hint() == Geom::UH_client) {
    // The array specifies client rendering only, or buffer objects
    // are configured off.
    if (_current_ibuffer_index != 0) {
      if (GLCAT.is_spam() && gl_debug_buffers) {
        GLCAT.spam()
          << "unbinding index buffer\n";
      }
      _glBindBuffer(GL_ELEMENT_ARRAY_BUFFER, 0);
      _current_ibuffer_index = 0;
    }
    client_pointer = reader->get_read_pointer(force);
    return (client_pointer != NULL);
  }

  // Prepare the buffer object and bind it.
  IndexBufferContext *ibc = reader->prepare_now(get_prepared_objects(), this);
  nassertr(ibc != (IndexBufferContext *)NULL, false);
  if (!apply_index_buffer(ibc, reader, force)) {
    return false;
  }

  // NULL is the OpenGL convention for the first byte of the buffer object.
  client_pointer = NULL;
  return true;
}

#ifndef OPENGLES
////////////////////////////////////////////////////////////////////
//     Function: GLGraphicsStateGuardian::begin_occlusion_query
//       Access: Public, Virtual
//  Description: Begins a new occlusion query.  After this call, you
//               may call begin_draw_primitives() and
//               draw_triangles()/draw_whatever() repeatedly.
//               Eventually, you should call end_occlusion_query()
//               before the end of the frame; that will return a new
//               OcclusionQueryContext object that will tell you how
//               many pixels represented by the bracketed geometry
//               passed the depth test.
//
//               It is not valid to call begin_occlusion_query()
//               between another begin_occlusion_query()
//               .. end_occlusion_query() sequence.
////////////////////////////////////////////////////////////////////
void CLP(GraphicsStateGuardian)::
begin_occlusion_query() {
  nassertv(_supports_occlusion_query);
  nassertv(_current_occlusion_query == (OcclusionQueryContext *)NULL);
  PT(CLP(OcclusionQueryContext)) query = new CLP(OcclusionQueryContext)(this);

  _glGenQueries(1, &query->_index);

  if (GLCAT.is_debug()) {
    GLCAT.debug()
      << "beginning occlusion query index " << (int)query->_index << "\n";
  }

  _glBeginQuery(GL_SAMPLES_PASSED, query->_index);
  _current_occlusion_query = query;

  report_my_gl_errors();
}
#endif  // !OPENGLES

#ifndef OPENGLES
////////////////////////////////////////////////////////////////////
//     Function: GLGraphicsStateGuardian::end_occlusion_query
//       Access: Public, Virtual
//  Description: Ends a previous call to begin_occlusion_query().
//               This call returns the OcclusionQueryContext object
//               that will (eventually) report the number of pixels
//               that passed the depth test between the call to
//               begin_occlusion_query() and end_occlusion_query().
////////////////////////////////////////////////////////////////////
PT(OcclusionQueryContext) CLP(GraphicsStateGuardian)::
end_occlusion_query() {
  nassertr(_current_occlusion_query != (OcclusionQueryContext *)NULL, NULL);
  PT(OcclusionQueryContext) result = _current_occlusion_query;

  GLuint index = DCAST(CLP(OcclusionQueryContext), result)->_index;

  if (GLCAT.is_debug()) {
    GLCAT.debug()
      << "ending occlusion query index " << (int)index << "\n";
  }

  _current_occlusion_query = NULL;
  _glEndQuery(GL_SAMPLES_PASSED);

  // Temporary hack to try working around an apparent driver bug on
  // iMacs.  Occlusion queries sometimes incorrectly report 0 samples,
  // unless we stall the pipe to keep fewer than a certain maximum
  // number of queries pending at once.
  static ConfigVariableInt limit_occlusion_queries("limit-occlusion-queries", 0);
  if (limit_occlusion_queries > 0) {
    if (index > (unsigned int)limit_occlusion_queries) {
      PStatGPUTimer timer(this, _wait_occlusion_pcollector);
      GLuint result;
      _glGetQueryObjectuiv(index - (unsigned int)limit_occlusion_queries,
                           GL_QUERY_RESULT, &result);
    }
  }

  report_my_gl_errors();

  return result;
}
#endif  // !OPENGLES

////////////////////////////////////////////////////////////////////
//     Function: GLGraphicsStateGuardian::issue_timer_query
//       Access: Public, Virtual
//  Description: Adds a timer query to the command stream, associated
//               with the given PStats collector index.
////////////////////////////////////////////////////////////////////
PT(TimerQueryContext) CLP(GraphicsStateGuardian)::
issue_timer_query(int pstats_index) {
#if defined(DO_PSTATS) && !defined(OPENGLES)
  nassertr(_supports_timer_query, NULL);

  PT(CLP(TimerQueryContext)) query;

  // Hack
  if (pstats_index == _command_latency_pcollector.get_index()) {
    query = new CLP(LatencyQueryContext)(this, pstats_index);
  } else {
    query = new CLP(TimerQueryContext)(this, pstats_index);
  }

  if (_deleted_queries.size() >= 1) {
    query->_index = _deleted_queries.back();
    _deleted_queries.pop_back();
  } else {
    _glGenQueries(1, &query->_index);

    if (GLCAT.is_spam()) {
      GLCAT.spam() << "Generating query for " << pstats_index
                   << ": " << query->_index << "\n";
    }
  }

  // Issue the timestamp query.
  _glQueryCounter(query->_index, GL_TIMESTAMP);

  if (_use_object_labels) {
    // Assign a label to it based on the PStatCollector name.
    const PStatClient *client = PStatClient::get_global_pstats();
    string name = client->get_collector_fullname(pstats_index & 0x7fff);
    _glObjectLabel(GL_QUERY, query->_index, name.size(), name.data());
  }

  _pending_timer_queries.push_back((TimerQueryContext *)query);

  return (TimerQueryContext *)query;

#else
  return NULL;
#endif
}

#ifndef OPENGLES
////////////////////////////////////////////////////////////////////
//     Function: GLGraphicsStateGuardian::dispatch_compute
//       Access: Public, Virtual
//  Description: Dispatches a currently bound compute shader using
//               the given work group counts.
////////////////////////////////////////////////////////////////////
void CLP(GraphicsStateGuardian)::
dispatch_compute(int num_groups_x, int num_groups_y, int num_groups_z) {
  maybe_gl_finish();

  PStatGPUTimer timer(this, _compute_dispatch_pcollector);
  nassertv(_supports_compute_shaders);
  nassertv(_current_shader_context != NULL);
  _glDispatchCompute(num_groups_x, num_groups_y, num_groups_z);

  maybe_gl_finish();
}
#endif  // !OPENGLES

////////////////////////////////////////////////////////////////////
//     Function: GLGraphicsStateGuardian::make_geom_munger
//       Access: Public, Virtual
//  Description: Creates a new GeomMunger object to munge vertices
//               appropriate to this GSG for the indicated state.
////////////////////////////////////////////////////////////////////
PT(GeomMunger) CLP(GraphicsStateGuardian)::
make_geom_munger(const RenderState *state, Thread *current_thread) {
  PT(CLP(GeomMunger)) munger = new CLP(GeomMunger)(this, state);
  return GeomMunger::register_munger(munger, current_thread);
}

////////////////////////////////////////////////////////////////////
//     Function: GLGraphicsStateGuardian::compute_distance_to
//       Access: Public, Virtual
//  Description: This function will compute the distance to the
//               indicated point, assumed to be in eye coordinates,
//               from the camera plane.  The point is assumed to be
//               in the GSG's internal coordinate system.
////////////////////////////////////////////////////////////////////
PN_stdfloat CLP(GraphicsStateGuardian)::
compute_distance_to(const LPoint3 &point) const {
  return -point[2];
}

////////////////////////////////////////////////////////////////////
//     Function: GLGraphicsStateGuardian::framebuffer_copy_to_texture
//       Access: Public, Virtual
//  Description: Copy the pixels within the indicated display
//               region from the framebuffer into texture memory.
//
//               If z > -1, it is the cube map index or layer index
//               into which to copy.
////////////////////////////////////////////////////////////////////
bool CLP(GraphicsStateGuardian)::
framebuffer_copy_to_texture(Texture *tex, int view, int z,
                            const DisplayRegion *dr, const RenderBuffer &rb) {
  nassertr(tex != NULL && dr != NULL, false);
  set_read_buffer(rb._buffer_type);
  clear_color_write_mask();

  int xo, yo, w, h;
  dr->get_region_pixels(xo, yo, w, h);
  tex->set_size_padded(w, h, tex->get_z_size());

  if (tex->get_compression() == Texture::CM_default) {
    // Unless the user explicitly turned on texture compression, turn
    // it off for the copy-to-texture case.
    tex->set_compression(Texture::CM_off);
  }

  // Sanity check everything.
  if (z >= 0) {
    if (z >= tex->get_z_size()) {
      // This can happen, when textures with different layer counts
      // are attached to a buffer.  We simply ignore this if it happens.
      return false;
    }

    if ((w != tex->get_x_size()) ||
        (h != tex->get_y_size())) {
      return false;
    }

    if (tex->get_texture_type() == Texture::TT_cube_map) {
      if (!_supports_cube_map) {
        return false;
      }

      nassertr(z < 6, false);
      if (w != h) {
        return false;
      }

    } else if (tex->get_texture_type() == Texture::TT_3d_texture) {
      if (!_supports_3d_texture) {
        return false;
      }

    } else if (tex->get_texture_type() == Texture::TT_2d_texture_array) {
      if (!_supports_2d_texture_array) {
        return false;
      }

    } else {
      GLCAT.error()
        << "Don't know how to copy framebuffer to texture " << *tex << "\n";
    }
  } else {
    nassertr(tex->get_texture_type() == Texture::TT_2d_texture, false);
  }

  // Match framebuffer format if necessary.
  if (tex->get_match_framebuffer_format()) {

    switch (tex->get_format()) {
    case Texture::F_depth_component:
    case Texture::F_depth_component16:
    case Texture::F_depth_component24:
    case Texture::F_depth_component32:
    case Texture::F_depth_stencil:
      // Don't remap if we're one of these special format.
      break;

    default:
      // If the texture is a color format, we want to match the
      // presence of sRGB and alpha according to the framebuffer.
      if (_current_properties->get_srgb_color()) {
        if (_current_properties->get_alpha_bits()) {
          tex->set_format(Texture::F_srgb_alpha);
        } else {
          tex->set_format(Texture::F_srgb);
        }
      } else {
        if (_current_properties->get_alpha_bits()) {
          tex->set_format(Texture::F_rgba);
        } else {
          tex->set_format(Texture::F_rgb);
        }
      }
    }
  }

  TextureContext *tc = tex->prepare_now(view, get_prepared_objects(), this);
  nassertr(tc != (TextureContext *)NULL, false);
  CLP(TextureContext) *gtc = DCAST(CLP(TextureContext), tc);

  apply_texture(gtc);
  bool needs_reload = specify_texture(gtc, tex->get_default_sampler());

  GLenum target = get_texture_target(tex->get_texture_type());
  GLint internal_format = get_internal_image_format(tex);
  int width = tex->get_x_size();
  int height = tex->get_y_size();
  int depth = tex->get_z_size();

  bool uses_mipmaps = tex->uses_mipmaps() && !gl_ignore_mipmaps;
  if (uses_mipmaps) {
    if (_supports_generate_mipmap) {
#ifndef OPENGLES_2
      if (_glGenerateMipmap == NULL) {
        glTexParameteri(target, GL_GENERATE_MIPMAP, true);
      }
#endif
    } else {
      // If we can't auto-generate mipmaps, do without mipmaps.
      glTexParameteri(target, GL_TEXTURE_MIN_FILTER, GL_LINEAR);
      uses_mipmaps = false;
    }
  }

  bool new_image = needs_reload || gtc->was_image_modified();

  if (z >= 0) {
    if (target == GL_TEXTURE_CUBE_MAP) {
      // Copy to a cube map face, which is treated as a 2D texture.
      target = GL_TEXTURE_CUBE_MAP_POSITIVE_X + z;
      depth = 1;
      z = -1;

      // Cube map faces seem to have trouble with CopyTexSubImage, so we
      // always reload the image.
      new_image = true;
    }
  }

  if (!gtc->_has_storage ||
      internal_format != gtc->_internal_format ||
      uses_mipmaps != gtc->_uses_mipmaps ||
      width != gtc->_width ||
      height != gtc->_height ||
      depth != gtc->_depth) {
    // If the texture properties have changed, we need to reload the
    // image.
    new_image = true;
  }

  if (new_image && gtc->_immutable) {
    gtc->reset_data();
    glBindTexture(target, gtc->_index);

    if (GLCAT.is_spam()) {
      GLCAT.spam()
        << "glBindTexture(0x" << hex << target << dec << ", " << gtc->_index << ")\n";
    }
  }

#ifndef OPENGLES
  if (gtc->needs_barrier(GL_TEXTURE_UPDATE_BARRIER_BIT)) {
    // Make sure that any incoherent writes to this texture have been synced.
    issue_memory_barrier(GL_TEXTURE_UPDATE_BARRIER_BIT);
  }
#endif

  if (z >= 0) {
#ifndef OPENGLES_1
    if (new_image) {
      // These won't be used because we pass a NULL image, but we still
      // have to specify them.  Might as well use the actual values.
      GLint external_format = get_external_image_format(tex);
      GLint component_type = get_component_type(tex->get_component_type());
      _glTexImage3D(target, 0, internal_format, width, height, depth, 0, external_format, component_type, NULL);
    }

    _glCopyTexSubImage3D(target, 0, 0, 0, z, xo, yo, w, h);
#endif
  } else {
    if (new_image) {
      // We have to create a new image.
      // It seems that OpenGL accepts a size higher than the framebuffer,
      // but if we run into trouble we'll have to replace this with
      // something smarter.
      glCopyTexImage2D(target, 0, internal_format, xo, yo, width, height, 0);
    } else {
      // We can overlay the existing image.
      glCopyTexSubImage2D(target, 0, 0, 0, xo, yo, w, h);
    }
  }

  if (uses_mipmaps && _glGenerateMipmap != NULL) {
    glEnable(target);
    _glGenerateMipmap(target);
    glDisable(target);
  }

  gtc->_has_storage = true;
  gtc->_uses_mipmaps = uses_mipmaps;
  gtc->_internal_format = internal_format;
  gtc->_width = width;
  gtc->_height = height;
  gtc->_depth = depth;

  gtc->mark_loaded();
  gtc->enqueue_lru(&_prepared_objects->_graphics_memory_lru);

  report_my_gl_errors();

  // Force reload of texture state, since we've just monkeyed with it.
  _state_mask.clear_bit(TextureAttrib::get_class_slot());

  return true;
}


////////////////////////////////////////////////////////////////////
//     Function: GLGraphicsStateGuardian::framebuffer_copy_to_ram
//       Access: Public, Virtual
//  Description: Copy the pixels within the indicated display region
//               from the framebuffer into system memory, not texture
//               memory.  Returns true on success, false on failure.
//
//               This completely redefines the ram image of the
//               indicated texture.
////////////////////////////////////////////////////////////////////
bool CLP(GraphicsStateGuardian)::
framebuffer_copy_to_ram(Texture *tex, int view, int z,
                        const DisplayRegion *dr, const RenderBuffer &rb) {
  nassertr(tex != NULL && dr != NULL, false);
  set_read_buffer(rb._buffer_type);
  glPixelStorei(GL_PACK_ALIGNMENT, 1);
  clear_color_write_mask();

  // Bug fix for RE, RE2, and VTX - need to disable texturing in order
  // for glReadPixels() to work
  // NOTE: reading the depth buffer is *much* slower than reading the
  // color buffer
  set_state_and_transform(RenderState::make_empty(), _internal_transform);

  int xo, yo, w, h;
  dr->get_region_pixels(xo, yo, w, h);

  Texture::ComponentType component_type = tex->get_component_type();
  bool color_mode = false;

  Texture::Format format = tex->get_format();
  switch (format) {
  case Texture::F_depth_stencil:
    if (_current_properties->get_float_depth()) {
      component_type = Texture::T_float;
    } else {
      component_type = Texture::T_unsigned_int_24_8;
    }
    break;

  case Texture::F_depth_component:
    if (_current_properties->get_float_depth()) {
      component_type = Texture::T_float;
    } else if (_current_properties->get_depth_bits() <= 8) {
      component_type = Texture::T_unsigned_byte;
    } else if (_current_properties->get_depth_bits() <= 16) {
      component_type = Texture::T_unsigned_short;
    } else {
      component_type = Texture::T_float;
    }
    break;

  default:
    color_mode = true;
    if (_current_properties->get_srgb_color()) {
      if (_current_properties->get_alpha_bits()) {
        format = Texture::F_srgb_alpha;
      } else {
        format = Texture::F_srgb;
      }
    } else {
      if (_current_properties->get_alpha_bits()) {
        format = Texture::F_rgba;
      } else {
        format = Texture::F_rgb;
      }
    }
    if (_current_properties->get_float_color()) {
      component_type = Texture::T_float;
    } else if (_current_properties->get_color_bits() <= 24) {
      component_type = Texture::T_unsigned_byte;
    } else {
      component_type = Texture::T_unsigned_short;
    }
  }

  Texture::TextureType texture_type;
  int z_size;
  //TODO: should be extended to support 3D textures, 2D arrays and cube map arrays.
  if (z >= 0) {
    texture_type = Texture::TT_cube_map;
    z_size = 6;
  } else {
    texture_type = Texture::TT_2d_texture;
    z_size = 1;
  }

  if (tex->get_x_size() != w || tex->get_y_size() != h ||
      tex->get_z_size() != z_size ||
      tex->get_component_type() != component_type ||
      tex->get_format() != format ||
      tex->get_texture_type() != texture_type) {

    // Re-setup the texture; its properties have changed.
    tex->setup_texture(texture_type, w, h, z_size,
                       component_type, format);
  }

  nassertr(z < tex->get_z_size(), false);

  GLenum external_format = get_external_image_format(tex);

  if (GLCAT.is_spam()) {
    GLCAT.spam()
      << "glReadPixels(" << xo << ", " << yo << ", " << w << ", " << h << ", ";
    switch (external_format) {
    case GL_DEPTH_COMPONENT:
      GLCAT.spam(false) << "GL_DEPTH_COMPONENT, ";
      break;
    case GL_DEPTH_STENCIL:
      GLCAT.spam(false) << "GL_DEPTH_STENCIL, ";
      break;
    case GL_RGB:
      GLCAT.spam(false) << "GL_RGB, ";
      break;
    case GL_RGBA:
      GLCAT.spam(false) << "GL_RGBA, ";
      break;
#ifndef OPENGLES
    case GL_BGR:
      GLCAT.spam(false) << "GL_BGR, ";
      break;
#endif
    case GL_BGRA:
      GLCAT.spam(false) << "GL_BGRA, ";
      break;
    default:
      GLCAT.spam(false) << "unknown, ";
      break;
    }
    switch (get_component_type(component_type)) {
    case GL_UNSIGNED_BYTE:
      GLCAT.spam(false) << "GL_UNSIGNED_BYTE";
      break;
    case GL_UNSIGNED_SHORT:
      GLCAT.spam(false) << "GL_UNSIGNED_SHORT";
      break;
    case GL_FLOAT:
      GLCAT.spam(false) << "GL_FLOAT";
      break;
#ifndef OPENGLES_1
    case GL_INT:
      GLCAT.spam(false) << "GL_INT";
      break;
#endif
    default:
      GLCAT.spam(false) << "unknown";
      break;
    }
    GLCAT.spam(false)
      << ")" << endl;
  }

  unsigned char *image_ptr = tex->modify_ram_image();
  size_t image_size = tex->get_ram_image_size();
  if (z >= 0 || view > 0) {
    image_size = tex->get_expected_ram_page_size();
    if (z >= 0) {
      image_ptr += z * image_size;
    }
    if (view > 0) {
      image_ptr += (view * tex->get_z_size()) * image_size;
    }
  }

  glReadPixels(xo, yo, w, h, external_format,
               get_component_type(component_type), image_ptr);

  // We may have to reverse the byte ordering of the image if GL
  // didn't do it for us.
  if (color_mode && !_supports_bgr) {
    PTA_uchar new_image;
    const unsigned char *result =
      fix_component_ordering(new_image, image_ptr, image_size,
                             external_format, tex);
    if (result != image_ptr) {
      memcpy(image_ptr, result, image_size);
    }
  }

  report_my_gl_errors();
  return true;
}

#ifdef SUPPORT_FIXED_FUNCTION
////////////////////////////////////////////////////////////////////
//     Function: GLGraphicsStateGuardian::apply_fog
//       Access: Public, Virtual
//  Description:
////////////////////////////////////////////////////////////////////
void CLP(GraphicsStateGuardian)::
apply_fog(Fog *fog) {
  Fog::Mode fmode = fog->get_mode();
  glFogf(GL_FOG_MODE, get_fog_mode_type(fmode));

  if (fmode == Fog::M_linear) {
    PN_stdfloat onset, opaque;
    fog->get_linear_range(onset, opaque);
    glFogf(GL_FOG_START, onset);
    glFogf(GL_FOG_END, opaque);

  } else {
    // Exponential fog is always camera-relative.
    glFogf(GL_FOG_DENSITY, fog->get_exp_density());
  }

  call_glFogfv(GL_FOG_COLOR, fog->get_color());
  report_my_gl_errors();
}
#endif  // SUPPORT_FIXED_FUNCTION

////////////////////////////////////////////////////////////////////
//     Function: GLGraphicsStateGuardian::do_issue_transform
//       Access: Protected
//  Description: Sends the indicated transform matrix to the graphics
//               API to be applied to future vertices.
//
//               This transform is the internal_transform, already
//               converted into the GSG's internal coordinate system.
////////////////////////////////////////////////////////////////////
void CLP(GraphicsStateGuardian)::
do_issue_transform() {
#ifdef SUPPORT_FIXED_FUNCTION
  // OpenGL ES 2 does not support glLoadMatrix.

  const TransformState *transform = _internal_transform;
  if (GLCAT.is_spam()) {
    GLCAT.spam()
      << "glLoadMatrix(GL_MODELVIEW): " << transform->get_mat() << endl;
  }

  DO_PSTATS_STUFF(_transform_state_pcollector.add_level(1));
  glMatrixMode(GL_MODELVIEW);
  call_glLoadMatrix(transform->get_mat());
#endif
  _transform_stale = false;

  report_my_gl_errors();
}

#ifdef SUPPORT_FIXED_FUNCTION
////////////////////////////////////////////////////////////////////
//     Function: GLGraphicsStateGuardian::do_issue_shade_model
//       Access: Protected
//  Description:
////////////////////////////////////////////////////////////////////
void CLP(GraphicsStateGuardian)::
do_issue_shade_model() {
  const ShadeModelAttrib *target_shade_model;
  _target_rs->get_attrib_def(target_shade_model);

  switch (target_shade_model->get_mode()) {
  case ShadeModelAttrib::M_smooth:
    glShadeModel(GL_SMOOTH);
    _flat_shade_model = false;
    break;

  case ShadeModelAttrib::M_flat:
    glShadeModel(GL_FLAT);
    _flat_shade_model = true;
    break;
  }
}
#endif  // SUPPORT_FIXED_FUNCTION

#ifndef OPENGLES_1
////////////////////////////////////////////////////////////////////
//     Function: GLGraphicsStateGuardian::do_issue_shader
//       Access: Protected
//  Description:
////////////////////////////////////////////////////////////////////
void CLP(GraphicsStateGuardian)::
do_issue_shader() {
  ShaderContext *context = 0;
  Shader *shader = (Shader *)_target_shader->get_shader();

#ifndef SUPPORT_FIXED_FUNCTION
  // If we don't have a shader, apply the default shader.
  if (!shader) {
    shader = _default_shader;
    nassertv(shader != NULL);
  }

#endif
  if (shader) {
    context = shader->prepare_now(get_prepared_objects(), this);
  }
#ifndef SUPPORT_FIXED_FUNCTION
  // If it failed, try applying the default shader.
  if (shader != _default_shader && (context == 0 || !context->valid())) {
    shader = _default_shader;
    nassertv(shader != NULL);
    context = shader->prepare_now(get_prepared_objects(), this);
  }
#endif

  if (context == 0 || (context->valid() == false)) {
    if (_current_shader_context != 0) {
      _current_shader_context->unbind();
      _current_shader = 0;
      _current_shader_context = 0;
    }
  } else {
    if (context != _current_shader_context) {
      // Use a completely different shader than before.
      // Unbind old shader, bind the new one.
      if (_current_shader_context != NULL &&
          _current_shader->get_language() != shader->get_language()) {
        _current_shader_context->unbind();
      }
      context->bind();
      _current_shader = shader;
      _current_shader_context = context;
    }
  }

#ifndef OPENGLES
  // Is the point size provided by the shader or by OpenGL?
  bool shader_point_size = _target_shader->get_flag(ShaderAttrib::F_shader_point_size);
  if (shader_point_size != _shader_point_size) {
    if (shader_point_size) {
      glEnable(GL_PROGRAM_POINT_SIZE);
    } else {
      glDisable(GL_PROGRAM_POINT_SIZE);
    }
    _shader_point_size = shader_point_size;
  }
#endif

  report_my_gl_errors();
}
#endif  // !OPENGLES_1

////////////////////////////////////////////////////////////////////
//     Function: GLGraphicsStateGuardian::do_issue_render_mode
//       Access: Protected
//  Description:
////////////////////////////////////////////////////////////////////
void CLP(GraphicsStateGuardian)::
do_issue_render_mode() {
  const RenderModeAttrib *target_render_mode;
  _target_rs->get_attrib_def(target_render_mode);

  _render_mode = target_render_mode->get_mode();
  PN_stdfloat thickness = target_render_mode->get_thickness();
  _point_perspective = target_render_mode->get_perspective();

#ifndef OPENGLES  // glPolygonMode not supported by OpenGL ES.
  switch (_render_mode) {
  case RenderModeAttrib::M_unchanged:
  case RenderModeAttrib::M_filled:
  case RenderModeAttrib::M_filled_flat:
    glPolygonMode(GL_FRONT_AND_BACK, GL_FILL);
    break;

  case RenderModeAttrib::M_wireframe:
    glPolygonMode(GL_FRONT_AND_BACK, GL_LINE);
    break;

  case RenderModeAttrib::M_point:
    glPolygonMode(GL_FRONT_AND_BACK, GL_POINT);
    break;

  default:
    GLCAT.error()
      << "Unknown render mode " << (int)_render_mode << endl;
  }
#endif  // OPENGLES

  // The thickness affects both the line width and the point size.
  if (thickness != _point_size) {
    if (GLCAT.is_spam()) {
      GLCAT.spam() << "setting thickness to " << thickness << "\n";
    }

    glLineWidth(thickness);
#ifndef OPENGLES_2
    glPointSize(thickness);
#endif
    _point_size = thickness;
  }
  report_my_gl_errors();

  do_point_size();
}

////////////////////////////////////////////////////////////////////
//     Function: GLGraphicsStateGuardian::do_issue_antialias
//       Access: Protected
//  Description:
////////////////////////////////////////////////////////////////////
void CLP(GraphicsStateGuardian)::
do_issue_antialias() {
  const AntialiasAttrib *target_antialias;
  _target_rs->get_attrib_def(target_antialias);

  if (target_antialias->get_mode_type() == AntialiasAttrib::M_auto) {
    // In this special mode, we must enable antialiasing on a
    // case-by-case basis, because we enable it differently for
    // polygons and for points and lines.
    _auto_antialias_mode = true;

  } else {
    // Otherwise, explicitly enable or disable according to the bits
    // that are set.  But if multisample is requested and supported,
    // don't use the other bits at all (they will be ignored by GL
    // anyway).
    _auto_antialias_mode = false;
    unsigned short mode = target_antialias->get_mode();

    if (_supports_multisample &&
        (mode & AntialiasAttrib::M_multisample) != 0) {
      enable_multisample_antialias(true);

    } else {
      enable_multisample_antialias(false);
      enable_line_smooth((mode & AntialiasAttrib::M_line) != 0);
      enable_point_smooth((mode & AntialiasAttrib::M_point) != 0);
      enable_polygon_smooth((mode & AntialiasAttrib::M_polygon) != 0);
    }
  }

#ifndef OPENGLES_2
  GLenum quality;
  switch (target_antialias->get_mode_quality()) {
  case AntialiasAttrib::M_faster:
    quality = GL_FASTEST;
    break;

  case AntialiasAttrib::M_better:
    quality = GL_NICEST;
    break;

  default:
    quality = GL_DONT_CARE;
    break;
  }

  if (_line_smooth_enabled) {
    glHint(GL_LINE_SMOOTH_HINT, quality);
  }
  if (_point_smooth_enabled) {
    glHint(GL_POINT_SMOOTH_HINT, quality);
  }
#ifndef OPENGLES
  if (_polygon_smooth_enabled) {
    glHint(GL_POLYGON_SMOOTH_HINT, quality);
  }
#endif
#endif  // !OPENGLES_2

  report_my_gl_errors();
}

#ifdef SUPPORT_FIXED_FUNCTION // OpenGL ES 2.0 doesn't support rescaling normals.
////////////////////////////////////////////////////////////////////
//     Function: GLGraphicsStateGuardian::do_issue_rescale_normal
//       Access: Protected
//  Description:
////////////////////////////////////////////////////////////////////
void CLP(GraphicsStateGuardian)::
do_issue_rescale_normal() {
  RescaleNormalAttrib::Mode mode = RescaleNormalAttrib::M_none;

  const RescaleNormalAttrib *target_rescale_normal;
  if (_target_rs->get_attrib(target_rescale_normal)) {
    mode = target_rescale_normal->get_mode();
  }

  switch (mode) {
  case RescaleNormalAttrib::M_none:
    glDisable(GL_NORMALIZE);
    if (_supports_rescale_normal && support_rescale_normal) {
      glDisable(GL_RESCALE_NORMAL);
    }
    break;

  case RescaleNormalAttrib::M_rescale:
    if (_supports_rescale_normal && support_rescale_normal) {
      glEnable(GL_RESCALE_NORMAL);
      glDisable(GL_NORMALIZE);
    } else {
      glEnable(GL_NORMALIZE);
    }
    break;

  case RescaleNormalAttrib::M_normalize:
    glEnable(GL_NORMALIZE);
    if (_supports_rescale_normal && support_rescale_normal) {
      glDisable(GL_RESCALE_NORMAL);
    }
    break;

  default:
    GLCAT.error()
      << "Unknown rescale_normal mode " << (int)mode << endl;
  }
  report_my_gl_errors();
}
#endif  // SUPPORT_FIXED_FUNCTION

// PandaCompareFunc - 1 + 0x200 === GL_NEVER, etc.  order is sequential
#define PANDA_TO_GL_COMPAREFUNC(PANDACMPFUNC) (PANDACMPFUNC-1 +0x200)

////////////////////////////////////////////////////////////////////
//     Function: GLGraphicsStateGuardian::do_issue_depth_test
//       Access: Protected
//  Description:
////////////////////////////////////////////////////////////////////
void CLP(GraphicsStateGuardian)::
do_issue_depth_test() {
  const DepthTestAttrib *target_depth_test;
  _target_rs->get_attrib_def(target_depth_test);

  DepthTestAttrib::PandaCompareFunc mode = target_depth_test->get_mode();
  if (mode == DepthTestAttrib::M_none) {
    enable_depth_test(false);
  } else {
    enable_depth_test(true);
    glDepthFunc(PANDA_TO_GL_COMPAREFUNC(mode));
  }
  report_my_gl_errors();
}

#ifdef SUPPORT_FIXED_FUNCTION
////////////////////////////////////////////////////////////////////
//     Function: GLGraphicsStateGuardian::do_issue_alpha_test
//       Access: Protected
//  Description:
////////////////////////////////////////////////////////////////////
void CLP(GraphicsStateGuardian)::
do_issue_alpha_test() {
  if (_target_shader->get_flag(ShaderAttrib::F_subsume_alpha_test)) {
    enable_alpha_test(false);
  } else {
    const AlphaTestAttrib *target_alpha_test;
    _target_rs->get_attrib_def(target_alpha_test);

    AlphaTestAttrib::PandaCompareFunc mode = target_alpha_test->get_mode();
    if (mode == AlphaTestAttrib::M_none) {
      enable_alpha_test(false);
    } else {
      nassertv(GL_NEVER == (AlphaTestAttrib::M_never-1+0x200));
      glAlphaFunc(PANDA_TO_GL_COMPAREFUNC(mode), target_alpha_test->get_reference_alpha());
      enable_alpha_test(true);
    }
  }
}
#endif  // SUPPORT_FIXED_FUNCTION

////////////////////////////////////////////////////////////////////
//     Function: GLGraphicsStateGuardian::do_issue_depth_write
//       Access: Protected
//  Description:
////////////////////////////////////////////////////////////////////
void CLP(GraphicsStateGuardian)::
do_issue_depth_write() {
  const DepthWriteAttrib *target_depth_write;
  _target_rs->get_attrib_def(target_depth_write);

  DepthWriteAttrib::Mode mode = target_depth_write->get_mode();
  if (mode == DepthWriteAttrib::M_off) {
#ifdef GSG_VERBOSE
    GLCAT.spam()
      << "glDepthMask(GL_FALSE)" << endl;
#endif
    glDepthMask(GL_FALSE);
  } else {
#ifdef GSG_VERBOSE
    GLCAT.spam()
      << "glDepthMask(GL_TRUE)" << endl;
#endif
    glDepthMask(GL_TRUE);
  }
  report_my_gl_errors();
}

////////////////////////////////////////////////////////////////////
//     Function: GLGraphicsStateGuardian::do_issue_cull_face
//       Access: Protected
//  Description:
////////////////////////////////////////////////////////////////////
void CLP(GraphicsStateGuardian)::
do_issue_cull_face() {
  const CullFaceAttrib *target_cull_face;
  _target_rs->get_attrib_def(target_cull_face);

  CullFaceAttrib::Mode mode = target_cull_face->get_effective_mode();

  switch (mode) {
  case CullFaceAttrib::M_cull_none:
    glDisable(GL_CULL_FACE);
    break;
  case CullFaceAttrib::M_cull_clockwise:
    glEnable(GL_CULL_FACE);
    glCullFace(GL_BACK);
    break;
  case CullFaceAttrib::M_cull_counter_clockwise:
    glEnable(GL_CULL_FACE);
    glCullFace(GL_FRONT);
    break;
  default:
    GLCAT.error()
      << "invalid cull face mode " << (int)mode << endl;
    break;
  }
  report_my_gl_errors();
}

#ifdef SUPPORT_FIXED_FUNCTION
////////////////////////////////////////////////////////////////////
//     Function: GLGraphicsStateGuardian::do_issue_fog
//       Access: Protected
//  Description:
////////////////////////////////////////////////////////////////////
void CLP(GraphicsStateGuardian)::
do_issue_fog() {
  const FogAttrib *target_fog;
  _target_rs->get_attrib_def(target_fog);

  if (!target_fog->is_off()) {
    enable_fog(true);
    Fog *fog = target_fog->get_fog();
    nassertv(fog != (Fog *)NULL);
    apply_fog(fog);
  } else {
    enable_fog(false);
  }
  report_my_gl_errors();
}
#endif  // SUPPORT_FIXED_FUNCTION

////////////////////////////////////////////////////////////////////
//     Function: GLGraphicsStateGuardian::do_issue_depth_offset
//       Access: Protected
//  Description:
////////////////////////////////////////////////////////////////////
void CLP(GraphicsStateGuardian)::
do_issue_depth_offset() {
  const DepthOffsetAttrib *target_depth_offset = (const DepthOffsetAttrib *)
     _target_rs->get_attrib_def(DepthOffsetAttrib::get_class_slot());

  int offset = target_depth_offset->get_offset();

  if (offset != 0) {
    // The relationship between these two parameters is a little
    // unclear and poorly explained in the GL man pages.
    glPolygonOffset((GLfloat) -offset, (GLfloat) -offset);
    enable_polygon_offset(true);

  } else {
    enable_polygon_offset(false);
  }

  PN_stdfloat min_value = target_depth_offset->get_min_value();
  PN_stdfloat max_value = target_depth_offset->get_max_value();
#ifdef GSG_VERBOSE
    GLCAT.spam()
      << "glDepthRange(" << min_value << ", " << max_value << ")" << endl;
#endif
#ifdef OPENGLES
  // OpenGL ES uses a single-precision call.
  glDepthRangef((GLclampf)min_value, (GLclampf)max_value);
#else
  // Mainline OpenGL uses a double-precision call.
  glDepthRange((GLclampd)min_value, (GLclampd)max_value);
#endif  // OPENGLES

  report_my_gl_errors();
}

#ifdef SUPPORT_FIXED_FUNCTION
////////////////////////////////////////////////////////////////////
//     Function: GLGraphicsStateGuardian::do_issue_material
//       Access: Protected
//  Description:
////////////////////////////////////////////////////////////////////
void CLP(GraphicsStateGuardian)::
do_issue_material() {
  static Material empty;
  const Material *material;

  const MaterialAttrib *target_material;
  _target_rs->get_attrib_def(target_material);

  if (target_material == (MaterialAttrib *)NULL ||
      target_material->is_off()) {
    material = &empty;
  } else {
    material = target_material->get_material();
  }

  bool has_material_force_color = _has_material_force_color;

#ifndef NDEBUG
  if (_show_texture_usage) {
    // In show_texture_usage mode, all colors are white, so as not
    // to contaminate the texture color.  This means we disable
    // lighting materials too.
    material = &empty;
    has_material_force_color = false;
  }
#endif  // NDEBUG

#ifdef OPENGLES
  const GLenum face = GL_FRONT_AND_BACK;
#else
  GLenum face = material->get_twoside() ? GL_FRONT_AND_BACK : GL_FRONT;
#endif

  call_glMaterialfv(face, GL_SPECULAR, material->get_specular());
  call_glMaterialfv(face, GL_EMISSION, material->get_emission());
  glMaterialf(face, GL_SHININESS, max(min(material->get_shininess(), (PN_stdfloat)128), (PN_stdfloat)0));

  if (material->has_ambient() && material->has_diffuse()) {
    // The material has both an ambient and diffuse specified.  This
    // means we do not need glMaterialColor().
    glDisable(GL_COLOR_MATERIAL);
    call_glMaterialfv(face, GL_AMBIENT, material->get_ambient());
    call_glMaterialfv(face, GL_DIFFUSE, material->get_diffuse());

  } else if (material->has_ambient()) {
    // The material specifies an ambient, but not a diffuse component.
    // The diffuse component comes from the object's color.
    call_glMaterialfv(face, GL_AMBIENT, material->get_ambient());
    if (has_material_force_color) {
      glDisable(GL_COLOR_MATERIAL);
      call_glMaterialfv(face, GL_DIFFUSE, _material_force_color);
    } else {
#ifndef OPENGLES
      glColorMaterial(face, GL_DIFFUSE);
#endif  // OPENGLES
      glEnable(GL_COLOR_MATERIAL);
    }

  } else if (material->has_diffuse()) {
    // The material specifies a diffuse, but not an ambient component.
    // The ambient component comes from the object's color.
    call_glMaterialfv(face, GL_DIFFUSE, material->get_diffuse());
    if (has_material_force_color) {
      glDisable(GL_COLOR_MATERIAL);
      call_glMaterialfv(face, GL_AMBIENT, _material_force_color);
    } else {
#ifndef OPENGLES
      glColorMaterial(face, GL_AMBIENT);
#endif  // OPENGLES
      glEnable(GL_COLOR_MATERIAL);
    }

  } else {
    // The material specifies neither a diffuse nor an ambient
    // component.  Both components come from the object's color.
    if (has_material_force_color) {
      glDisable(GL_COLOR_MATERIAL);
      call_glMaterialfv(face, GL_AMBIENT, _material_force_color);
      call_glMaterialfv(face, GL_DIFFUSE, _material_force_color);
    } else {
#ifndef OPENGLES
      glColorMaterial(face, GL_AMBIENT_AND_DIFFUSE);
#endif  // OPENGLES
      glEnable(GL_COLOR_MATERIAL);
    }
  }

#ifndef OPENGLES
  glLightModeli(GL_LIGHT_MODEL_LOCAL_VIEWER, material->get_local());
  glLightModeli(GL_LIGHT_MODEL_TWO_SIDE, material->get_twoside());

  if (_use_separate_specular_color) {
    glLightModeli(GL_LIGHT_MODEL_COLOR_CONTROL, GL_SEPARATE_SPECULAR_COLOR);
  } else {
    glLightModeli(GL_LIGHT_MODEL_COLOR_CONTROL, GL_SINGLE_COLOR);
  }
#endif

  report_my_gl_errors();
}
#endif  // SUPPORT_FIXED_FUNCTION

////////////////////////////////////////////////////////////////////
//     Function: GLGraphicsStateGuardian::do_issue_blending
//       Access: Protected
//  Description:
////////////////////////////////////////////////////////////////////
void CLP(GraphicsStateGuardian)::
do_issue_blending() {
  // Handle the color_write attrib.  If color_write is off, then
  // all the other blending-related stuff doesn't matter.  If the
  // device doesn't support color-write, we use blending tricks
  // to effectively disable color write.
  const ColorWriteAttrib *target_color_write;
  _target_rs->get_attrib_def(target_color_write);

  unsigned int color_channels =
    target_color_write->get_channels() & _color_write_mask;
  if (_target_shader->get_flag(ShaderAttrib::F_disable_alpha_write)) {
    color_channels &= ~(ColorWriteAttrib::C_alpha);
  }
  if (color_channels == ColorWriteAttrib::C_off) {
    int color_write_slot = ColorWriteAttrib::get_class_slot();
    enable_multisample_alpha_one(false);
    enable_multisample_alpha_mask(false);
    if (gl_color_mask) {
      enable_blend(false);
      set_color_write_mask(ColorWriteAttrib::C_off);
    } else {
      enable_blend(true);
      _glBlendEquation(GL_FUNC_ADD);
      glBlendFunc(GL_ZERO, GL_ONE);
    }

    if (GLCAT.is_spam()) {
      GLCAT.spam() << "glBlendEquation(GL_FUNC_ADD)\n";
      GLCAT.spam() << "glBlendFunc(GL_ZERO, GL_ONE)\n";
    }
    return;
  } else {
    set_color_write_mask(color_channels);
  }

  const ColorBlendAttrib *target_color_blend;
  _target_rs->get_attrib_def(target_color_blend);
  CPT(ColorBlendAttrib) color_blend = target_color_blend;
  ColorBlendAttrib::Mode color_blend_mode = target_color_blend->get_mode();

  const TransparencyAttrib *target_transparency;
  _target_rs->get_attrib_def(target_transparency);
  TransparencyAttrib::Mode transparency_mode = target_transparency->get_mode();

  _color_blend_involves_color_scale = color_blend->involves_color_scale();

  // Is there a color blend set?
  if (color_blend_mode != ColorBlendAttrib::M_none) {
    enable_multisample_alpha_one(false);
    enable_multisample_alpha_mask(false);
    enable_blend(true);
    _glBlendEquation(get_blend_equation_type(color_blend_mode));
    glBlendFunc(get_blend_func(color_blend->get_operand_a()),
                get_blend_func(color_blend->get_operand_b()));

    LColor c;
    if (_color_blend_involves_color_scale) {
      // Apply the current color scale to the blend mode.
      c = _current_color_scale;
    } else {
      c = color_blend->get_color();
    }

    _glBlendColor(c[0], c[1], c[2], c[3]);

    if (GLCAT.is_spam()) {
      GLCAT.spam() << "glBlendEquation(" << color_blend_mode << ")\n";
      GLCAT.spam() << "glBlendFunc(" << color_blend->get_operand_a()
                                     << color_blend->get_operand_b() << ")\n";
      GLCAT.spam() << "glBlendColor(" << c << ")\n";
    }
    return;
  }

  // No color blend; is there a transparency set?
  switch (transparency_mode) {
  case TransparencyAttrib::M_none:
  case TransparencyAttrib::M_binary:
    break;

  case TransparencyAttrib::M_alpha:
  case TransparencyAttrib::M_dual:
    enable_multisample_alpha_one(false);
    enable_multisample_alpha_mask(false);
    enable_blend(true);
    _glBlendEquation(GL_FUNC_ADD);
    glBlendFunc(GL_SRC_ALPHA, GL_ONE_MINUS_SRC_ALPHA);

    if (GLCAT.is_spam()) {
      GLCAT.spam() << "glBlendEquation(GL_FUNC_ADD)\n";
      GLCAT.spam() << "glBlendFunc(GL_SRC_ALPHA, GL_ONE_MINUS_SRC_ALPHA)\n";
    }
    return;

  case TransparencyAttrib::M_multisample:
    // We need to enable *both* of these in M_multisample case.
    enable_multisample_alpha_one(true);
    enable_multisample_alpha_mask(true);
    enable_blend(false);
    return;

  case TransparencyAttrib::M_multisample_mask:
    enable_multisample_alpha_one(false);
    enable_multisample_alpha_mask(true);
    enable_blend(false);
    return;

  default:
    GLCAT.error()
      << "invalid transparency mode " << (int)transparency_mode << endl;
    break;
  }

  if (_line_smooth_enabled || _point_smooth_enabled) {
    // If we have either of these turned on, we also need to have
    // blend mode enabled in order to see it.
    enable_multisample_alpha_one(false);
    enable_multisample_alpha_mask(false);
    enable_blend(true);
    _glBlendEquation(GL_FUNC_ADD);
    glBlendFunc(GL_SRC_ALPHA, GL_ONE_MINUS_SRC_ALPHA);

    if (GLCAT.is_spam()) {
      GLCAT.spam() << "glBlendEquation(GL_FUNC_ADD)\n";
      GLCAT.spam() << "glBlendFunc(GL_SRC_ALPHA, GL_ONE_MINUS_SRC_ALPHA)\n";
    }
    return;
  }

  // For best polygon smoothing, we need:
  // (1) a frame buffer that supports alpha
  // (2) sort polygons front-to-back
  // (3) glBlendFunc(GL_SRC_ALPHA_SATURATE, GL_ONE);
  //
  // Since these modes have other implications for the application, we
  // don't attempt to do this by default.  If you really want good
  // polygon smoothing (and you don't have multisample support), do
  // all this yourself.

  // Nothing's set, so disable blending.
  enable_multisample_alpha_one(false);
  enable_multisample_alpha_mask(false);
  enable_blend(false);
}

#ifdef SUPPORT_FIXED_FUNCTION
////////////////////////////////////////////////////////////////////
//     Function: GLGraphicsStateGuardian::bind_light
//       Access: Public, Virtual
//  Description: Called the first time a particular light has been
//               bound to a given id within a frame, this should set
//               up the associated hardware light with the light's
//               properties.
////////////////////////////////////////////////////////////////////
void CLP(GraphicsStateGuardian)::
bind_light(PointLight *light_obj, const NodePath &light, int light_id) {
  //  static PStatCollector _draw_set_state_light_bind_point_pcollector("Draw:Set State:Light:Bind:Point");
  //  PStatGPUTimer timer(this, _draw_set_state_light_bind_point_pcollector);

  GLenum id = get_light_id(light_id);
  static const LColor black(0.0f, 0.0f, 0.0f, 1.0f);
  call_glLightfv(id, GL_AMBIENT, black);
  call_glLightfv(id, GL_DIFFUSE, get_light_color(light_obj));
  call_glLightfv(id, GL_SPECULAR, light_obj->get_specular_color());

  // Position needs to specify x, y, z, and w
  // w == 1 implies non-infinite position
  CPT(TransformState) transform = light.get_transform(_scene_setup->get_scene_root().get_parent());
  LPoint3 pos = light_obj->get_point() * transform->get_mat();

  LPoint4 fpos(pos[0], pos[1], pos[2], 1.0f);
  call_glLightfv(id, GL_POSITION, fpos);

  // GL_SPOT_DIRECTION is not significant when cutoff == 180

  // Exponent == 0 implies uniform light distribution
  glLightf(id, GL_SPOT_EXPONENT, 0.0f);

  // Cutoff == 180 means uniform point light source
  glLightf(id, GL_SPOT_CUTOFF, 180.0f);

  const LVecBase3 &att = light_obj->get_attenuation();
  glLightf(id, GL_CONSTANT_ATTENUATION, att[0]);
  glLightf(id, GL_LINEAR_ATTENUATION, att[1]);
  glLightf(id, GL_QUADRATIC_ATTENUATION, att[2]);

  report_my_gl_errors();
}
#endif  // SUPPORT_FIXED_FUNCTION

#ifdef SUPPORT_FIXED_FUNCTION
////////////////////////////////////////////////////////////////////
//     Function: GLGraphicsStateGuardian::bind_light
//       Access: Public, Virtual
//  Description: Called the first time a particular light has been
//               bound to a given id within a frame, this should set
//               up the associated hardware light with the light's
//               properties.
////////////////////////////////////////////////////////////////////
void CLP(GraphicsStateGuardian)::
bind_light(DirectionalLight *light_obj, const NodePath &light, int light_id) {
  //  static PStatCollector _draw_set_state_light_bind_directional_pcollector("Draw:Set State:Light:Bind:Directional");
  //  PStatGPUTimer timer(this, _draw_set_state_light_bind_directional_pcollector);

  pair<DirectionalLights::iterator, bool> lookup = _dlights.insert(DirectionalLights::value_type(light, DirectionalLightFrameData()));
  DirectionalLightFrameData &fdata = (*lookup.first).second;
  if (lookup.second) {
    // The light was not computed yet this frame.  Compute it now.
    CPT(TransformState) transform = light.get_transform(_scene_setup->get_scene_root().get_parent());
    LVector3 dir = light_obj->get_direction() * transform->get_mat();
    fdata._neg_dir.set(-dir[0], -dir[1], -dir[2], 0);
  }

  GLenum id = get_light_id( light_id );
  static const LColor black(0.0f, 0.0f, 0.0f, 1.0f);
  call_glLightfv(id, GL_AMBIENT, black);
  call_glLightfv(id, GL_DIFFUSE, get_light_color(light_obj));
  call_glLightfv(id, GL_SPECULAR, light_obj->get_specular_color());

  // Position needs to specify x, y, z, and w.
  // w == 0 implies light is at infinity
  call_glLightfv(id, GL_POSITION, fdata._neg_dir);

  // GL_SPOT_DIRECTION is not significant when cutoff == 180
  // In this case, position x, y, z specifies direction

  // Exponent == 0 implies uniform light distribution
  glLightf(id, GL_SPOT_EXPONENT, 0.0f);

  // Cutoff == 180 means uniform point light source
  glLightf(id, GL_SPOT_CUTOFF, 180.0f);

  // Default attenuation values (only spotlight and point light can
  // modify these)
  glLightf(id, GL_CONSTANT_ATTENUATION, 1.0f);
  glLightf(id, GL_LINEAR_ATTENUATION, 0.0f);
  glLightf(id, GL_QUADRATIC_ATTENUATION, 0.0f);

  report_my_gl_errors();
}
#endif  // SUPPORT_FIXED_FUNCTION

#ifdef SUPPORT_FIXED_FUNCTION
////////////////////////////////////////////////////////////////////
//     Function: GLGraphicsStateGuardian::bind_light
//       Access: Public, Virtual
//  Description: Called the first time a particular light has been
//               bound to a given id within a frame, this should set
//               up the associated hardware light with the light's
//               properties.
////////////////////////////////////////////////////////////////////
void CLP(GraphicsStateGuardian)::
bind_light(Spotlight *light_obj, const NodePath &light, int light_id) {
  //  static PStatCollector _draw_set_state_light_bind_spotlight_pcollector("Draw:Set State:Light:Bind:Spotlight");
  //  PStatGPUTimer timer(this, _draw_set_state_light_bind_spotlight_pcollector);

  Lens *lens = light_obj->get_lens();
  nassertv(lens != (Lens *)NULL);

  GLenum id = get_light_id(light_id);
  static const LColor black(0.0f, 0.0f, 0.0f, 1.0f);
  call_glLightfv(id, GL_AMBIENT, black);
  call_glLightfv(id, GL_DIFFUSE, get_light_color(light_obj));
  call_glLightfv(id, GL_SPECULAR, light_obj->get_specular_color());

  // Position needs to specify x, y, z, and w
  // w == 1 implies non-infinite position
  CPT(TransformState) transform = light.get_transform(_scene_setup->get_scene_root().get_parent());
  const LMatrix4 &light_mat = transform->get_mat();
  LPoint3 pos = lens->get_nodal_point() * light_mat;
  LVector3 dir = lens->get_view_vector() * light_mat;

  LPoint4 fpos(pos[0], pos[1], pos[2], 1.0f);
  call_glLightfv(id, GL_POSITION, fpos);
  call_glLightfv(id, GL_SPOT_DIRECTION, dir);

  glLightf(id, GL_SPOT_EXPONENT, max(min(light_obj->get_exponent(), (PN_stdfloat)128), (PN_stdfloat)0));
  glLightf(id, GL_SPOT_CUTOFF, lens->get_hfov() * 0.5f);

  const LVecBase3 &att = light_obj->get_attenuation();
  glLightf(id, GL_CONSTANT_ATTENUATION, att[0]);
  glLightf(id, GL_LINEAR_ATTENUATION, att[1]);
  glLightf(id, GL_QUADRATIC_ATTENUATION, att[2]);

  report_my_gl_errors();
}
#endif  // SUPPORT_FIXED_FUNCTION

#ifdef SUPPORT_IMMEDIATE_MODE
////////////////////////////////////////////////////////////////////
//     Function: GLGraphicsStateGuardian::draw_immediate_simple_primitives
//       Access: Protected
//  Description: Uses the ImmediateModeSender to draw a series of
//               primitives of the indicated type.
////////////////////////////////////////////////////////////////////
void CLP(GraphicsStateGuardian)::
draw_immediate_simple_primitives(const GeomPrimitivePipelineReader *reader, GLenum mode) {
  int num_vertices = reader->get_num_vertices();
  _vertices_immediate_pcollector.add_level(num_vertices);
  glBegin(mode);

  if (reader->is_indexed()) {
    for (int v = 0; v < num_vertices; ++v) {
      _sender.set_vertex(reader->get_vertex(v));
      _sender.issue_vertex();
    }

  } else {
    _sender.set_vertex(reader->get_first_vertex());
    for (int v = 0; v < num_vertices; ++v) {
      _sender.issue_vertex();
    }
  }

  glEnd();
}
#endif  // SUPPORT_IMMEDIATE_MODE

#ifdef SUPPORT_IMMEDIATE_MODE
////////////////////////////////////////////////////////////////////
//     Function: GLGraphicsStateGuardian::draw_immediate_composite_primitives
//       Access: Protected
//  Description: Uses the ImmediateModeSender to draw a series of
//               primitives of the indicated type.  This form is for
//               primitive types like tristrips which must involve
//               several begin/end groups.
////////////////////////////////////////////////////////////////////
void CLP(GraphicsStateGuardian)::
draw_immediate_composite_primitives(const GeomPrimitivePipelineReader *reader, GLenum mode) {
  int num_vertices = reader->get_num_vertices();
  _vertices_immediate_pcollector.add_level(num_vertices);
  CPTA_int ends = reader->get_ends();
  int num_unused_vertices_per_primitive = reader->get_object()->get_num_unused_vertices_per_primitive();

  if (reader->is_indexed()) {
    int begin = 0;
    CPTA_int::const_iterator ei;
    for (ei = ends.begin(); ei != ends.end(); ++ei) {
      int end = (*ei);

      glBegin(mode);
      for (int v = begin; v < end; ++v) {
        _sender.set_vertex(reader->get_vertex(v));
        _sender.issue_vertex();
      }
      glEnd();

      begin = end + num_unused_vertices_per_primitive;
    }

  } else {
    _sender.set_vertex(reader->get_first_vertex());
    int begin = 0;
    CPTA_int::const_iterator ei;
    for (ei = ends.begin(); ei != ends.end(); ++ei) {
      int end = (*ei);

      glBegin(mode);
      for (int v = begin; v < end; ++v) {
        _sender.issue_vertex();
      }
      glEnd();

      begin = end + num_unused_vertices_per_primitive;
    }
  }
}
#endif  // SUPPORT_IMMEDIATE_MODE

////////////////////////////////////////////////////////////////////
//     Function: GLGraphicsStateGuardian::gl_flush
//       Access: Protected, Virtual
//  Description: Calls glFlush().
////////////////////////////////////////////////////////////////////
void CLP(GraphicsStateGuardian)::
gl_flush() const {
  PStatTimer timer(_flush_pcollector);
  glFlush();
}

////////////////////////////////////////////////////////////////////
//     Function: GLGraphicsStateGuardian::gl_get_error
//       Access: Protected, Virtual
//  Description: Returns the result of glGetError().
////////////////////////////////////////////////////////////////////
GLenum CLP(GraphicsStateGuardian)::
gl_get_error() const {
  if (_check_errors) {
    PStatTimer timer(_check_error_pcollector);
    return glGetError();
  } else {
    return GL_NO_ERROR;
  }
}

////////////////////////////////////////////////////////////////////
//     Function: GLGraphicsStateGuardian::report_errors_loop
//       Access: Protected, Static
//  Description: The internal implementation of report_errors().
//               Don't call this function; use report_errors()
//               instead.  The return value is true if everything is
//               ok, or false if we should shut down.
////////////////////////////////////////////////////////////////////
bool CLP(GraphicsStateGuardian)::
report_errors_loop(int line, const char *source_file, GLenum error_code,
                   int &error_count) {
  while ((gl_max_errors < 0 || error_count < gl_max_errors) &&
         (error_code != GL_NO_ERROR)) {
    GLCAT.error()
      << "at " << line << " of " << source_file << " : "
      << get_error_string(error_code) << "\n";

    error_code = glGetError();
    error_count++;
  }

  return (error_code == GL_NO_ERROR);
}

////////////////////////////////////////////////////////////////////
//     Function: GLGraphicsStateGuardian::get_error_string
//       Access: Protected, Static
//  Description: Returns an error string for an OpenGL error code.
////////////////////////////////////////////////////////////////////
string CLP(GraphicsStateGuardian)::
get_error_string(GLenum error_code) {
  // We used to use gluErrorString here, but I (rdb) took it out
  // because that was really the only function we used from GLU.
  // The idea with the error table was taken from SGI's sample implementation.
  static const char *error_strings[] = {
    "invalid enumerant",
    "invalid value",
    "invalid operation",
    "stack overflow",
    "stack underflow",
    "out of memory",
    "invalid framebuffer operation",
    "context lost",
  };

  if (error_code == GL_NO_ERROR) {
    return "no error";
#ifndef OPENGLES
  } else if (error_code == GL_TABLE_TOO_LARGE) {
    return "table too large";
#endif
  } else if (error_code >= 0x0500 && error_code <= 0x0507) {
    return error_strings[error_code - 0x0500];
  }

  // Other error, somehow?  Just display the error code then.
  ostringstream strm;
  strm << "GL error " << (int)error_code;

  return strm.str();
}

////////////////////////////////////////////////////////////////////
//     Function: GLGraphicsStateGuardian::show_gl_string
//       Access: Protected
//  Description: Outputs the result of glGetString() on the indicated
//               tag.  The output string is returned.
////////////////////////////////////////////////////////////////////
string CLP(GraphicsStateGuardian)::
show_gl_string(const string &name, GLenum id) {
  string result;

  const GLubyte *text = glGetString(id);

  if (text == (const GLubyte *)NULL) {
    GLCAT.warning()
      << "Unable to query " << name << "\n";

  } else {
    result = (const char *)text;
    if (GLCAT.is_debug()) {
      GLCAT.debug()
        << name << " = " << result << "\n";
    }
  }

  return result;
}

////////////////////////////////////////////////////////////////////
//     Function: GLGraphicsStateGuardian::query_gl_version
//       Access: Protected, Virtual
//  Description: Queries the runtime version of OpenGL in use.
////////////////////////////////////////////////////////////////////
void CLP(GraphicsStateGuardian)::
query_gl_version() {
  _gl_vendor = show_gl_string("GL_VENDOR", GL_VENDOR);
  _gl_renderer = show_gl_string("GL_RENDERER", GL_RENDERER);
  _gl_version = show_gl_string("GL_VERSION", GL_VERSION);

  _gl_version_major = 0;
  _gl_version_minor = 0;

    // This is the most preposterous driver bug: NVIDIA drivers will claim
    // that the version is 1.2 as long as the process is named pview.exe!
#ifndef OPENGLES
  if (_gl_version.substr(0, 10) == "1.2 NVIDIA") {
    Filename exec_name = ExecutionEnvironment::get_binary_name();
    if (cmp_nocase(exec_name.get_basename(), "pview.exe") == 0) {
      glGetIntegerv(GL_MAJOR_VERSION, &_gl_version_major);
      glGetIntegerv(GL_MINOR_VERSION, &_gl_version_minor);

      if (glGetError() == GL_INVALID_ENUM) {
        _gl_version_major = 1;
        _gl_version_minor = 2;
        GLCAT.warning()
          << "Driver possibly misreported GL_VERSION!  Unable to detect "
             "correct OpenGL version.\n";

      } else if (_gl_version_major != 1 || _gl_version_minor != 2) {
        GLCAT.debug()
          << "Driver misreported GL_VERSION!  Correct version detected as "
          << _gl_version_major << "." << _gl_version_minor << "\n";
      }
      return;
    }
  }

  // If we asked for a GL 3 context, let's first try and see if we
  // can use the OpenGL 3 way to query version.
  if (gl_version.get_num_words() > 0 && gl_version[0] >= 3) {
    glGetIntegerv(GL_MAJOR_VERSION, &_gl_version_major);
    glGetIntegerv(GL_MINOR_VERSION, &_gl_version_minor);

    if (_gl_version_major >= 1) {
      // Fair enough, seems to check out.
      if (GLCAT.is_debug()) {
        GLCAT.debug()
          << "Detected OpenGL version: "
          << _gl_version_major << "." << _gl_version_minor << "\n";
      }
      return;
    }
  }
#endif  // !OPENGLES

  // Otherwise, parse the GL_VERSION string.
  if (_gl_version.empty()) {
    GLCAT.error() << "Unable to detect OpenGL version\n";

  } else {
    string input = _gl_version;

    // Skip any initial words that don't begin with a digit.
    while (!input.empty() && !isdigit(input[0])) {
      size_t space = input.find(' ');
      if (space == string::npos) {
        break;
      }
      size_t next = space + 1;
      while (next < input.length() && isspace(input[next])) {
        ++next;
      }
      input = input.substr(next);
    }

    // Truncate after the first space.
    size_t space = input.find(' ');
    if (space != string::npos) {
      input = input.substr(0, space);
    }

    vector_string components;
    tokenize(input, components, ".");
    if (components.size() >= 1) {
      string_to_int(components[0], _gl_version_major);
    }
    if (components.size() >= 2) {
      string_to_int(components[1], _gl_version_minor);
    }

    if (GLCAT.is_debug()) {
      GLCAT.debug()
        << "GL_VERSION decoded to: "
        << _gl_version_major << "." << _gl_version_minor
        << "\n";
    }
  }
}

////////////////////////////////////////////////////////////////////
//     Function: GLGraphicsStateGuardian::query_glsl_version
//       Access: Protected
//  Description: Queries the supported GLSL version.
////////////////////////////////////////////////////////////////////
void CLP(GraphicsStateGuardian)::
query_glsl_version() {
  _gl_shadlang_ver_major = 0;
  _gl_shadlang_ver_minor = 0;
#ifndef OPENGLES_1

#ifndef OPENGLES
  // OpenGL 2.0 introduces GLSL in the core.  In 1.x, it is an extension.
  if (_gl_version_major >= 2 || has_extension("GL_ARB_shading_language_100")) {
    string ver = show_gl_string("GL_SHADING_LANGUAGE_VERSION", GL_SHADING_LANGUAGE_VERSION);
    _gl_shadlang_ver_major = 1;
    _gl_shadlang_ver_minor = (_gl_version_major >= 2) ? 1 : 0;
    if (ver.empty() ||
        sscanf(ver.c_str(), "%d.%d", &_gl_shadlang_ver_major,
                                     &_gl_shadlang_ver_minor) != 2) {
      GLCAT.warning() << "Invalid GL_SHADING_LANGUAGE_VERSION format.\n";
    }
  }
#else
  // OpenGL ES 2.0 and above has shader support built-in.
  string ver = show_gl_string("GL_SHADING_LANGUAGE_VERSION", GL_SHADING_LANGUAGE_VERSION);
  _gl_shadlang_ver_major = 1;
  _gl_shadlang_ver_minor = 0;
  if (ver.empty() ||
      sscanf(ver.c_str(), "OpenGL ES GLSL ES %d.%d", &_gl_shadlang_ver_major,
                                                     &_gl_shadlang_ver_minor) != 2) {
    GLCAT.warning() << "Invalid GL_SHADING_LANGUAGE_VERSION format.\n";
  }
#endif

  if (GLCAT.is_debug()) {
    GLCAT.debug()
      << "Detected GLSL "
#ifdef OPENGLES
         "ES "
#endif
         "version: "
      << _gl_shadlang_ver_major << "." << _gl_shadlang_ver_minor << "\n";
  }
#endif  // !OPENGLES_1
}

////////////////////////////////////////////////////////////////////
//     Function: GLGraphicsStateGuardian::save_extensions
//       Access: Protected
//  Description: Separates the string returned by GL_EXTENSIONS (or
//               glx or wgl extensions) into its individual tokens
//               and saves them in the _extensions member.
////////////////////////////////////////////////////////////////////
void CLP(GraphicsStateGuardian)::
save_extensions(const char *extensions) {
  if (extensions != (const char *)NULL) {
    vector_string tokens;
    extract_words(extensions, tokens);

    vector_string::iterator ti;
    for (ti = tokens.begin(); ti != tokens.end(); ++ti) {
      _extensions.insert(*ti);
    }
  }
}

////////////////////////////////////////////////////////////////////
//     Function: GLGraphicsStateGuardian::get_extra_extensions
//       Access: Protected, Virtual
//  Description: This may be redefined by a derived class (e.g. glx or
//               wgl) to get whatever further extensions strings may
//               be appropriate to that interface, in addition to the
//               GL extension strings return by glGetString().
////////////////////////////////////////////////////////////////////
void CLP(GraphicsStateGuardian)::
get_extra_extensions() {
}

////////////////////////////////////////////////////////////////////
//     Function: GLGraphicsStateGuardian::report_extensions
//       Access: Protected
//  Description: Outputs the list of GL extensions to notify, if debug
//               mode is enabled.
////////////////////////////////////////////////////////////////////
void CLP(GraphicsStateGuardian)::
report_extensions() const {
  if (GLCAT.is_debug()) {
    ostream &out = GLCAT.debug();
    out << "GL Extensions:\n";

    size_t maxlen = 0;
    pset<string>::const_iterator ei;
    for (ei = _extensions.begin(); ei != _extensions.end(); ++ei) {
      size_t len = (*ei).size();
      out << "  " << (*ei);

      // Display a second column.
      if (len <= 38) {
        if (++ei != _extensions.end()) {
          for (int i = len; i < 38; ++i) {
            out.put(' ');
          }
          out << ' ' << (*ei);
        } else {
          out.put('\n');
          break;
        }
      }
      out.put('\n');
    }
  }
}

////////////////////////////////////////////////////////////////////
//     Function: GLGraphicsStateGuardian::get_extension_func
//       Access: Public
//  Description: Returns the pointer to the GL extension function with
//               the indicated name, or NULL if the function is not
//               available.
////////////////////////////////////////////////////////////////////
void *CLP(GraphicsStateGuardian)::
get_extension_func(const char *name) {
  // First, look in the static-compiled namespace.  If we were
  // compiled to expect at least a certain minimum runtime version of
  // OpenGL, then we can expect those extension functions to be
  // available at compile time.  Somewhat more reliable than poking
  // around in the runtime pointers.
  static struct {
    const char *name;
    void *fptr;
  } compiled_function_table[] = {
#ifdef EXPECT_GL_VERSION_1_2
    { "glBlendColor", (void *)&glBlendColor },
    { "glBlendEquation", (void *)&glBlendEquation },
    { "glDrawRangeElements", (void *)&glDrawRangeElements },
    { "glTexImage3D", (void *)&glTexImage3D },
    { "glTexSubImage3D", (void *)&glTexSubImage3D },
    { "glCopyTexSubImage3D", (void *)&glCopyTexSubImage3D },
#endif
#ifdef EXPECT_GL_VERSION_1_3
    { "glActiveTexture", (void *)&glActiveTexture },
    { "glClientActiveTexture", (void *)&glClientActiveTexture },
    { "glCompressedTexImage1D", (void *)&glCompressedTexImage1D },
    { "glCompressedTexImage2D", (void *)&glCompressedTexImage2D },
    { "glCompressedTexImage3D", (void *)&glCompressedTexImage3D },
    { "glCompressedTexSubImage1D", (void *)&glCompressedTexSubImage1D },
    { "glCompressedTexSubImage2D", (void *)&glCompressedTexSubImage2D },
    { "glCompressedTexSubImage3D", (void *)&glCompressedTexSubImage3D },
    { "glGetCompressedTexImage", (void *)&glGetCompressedTexImage },
    { "glMultiTexCoord1f", (void *)&glMultiTexCoord1f },
    { "glMultiTexCoord2", (void *)&glMultiTexCoord2 },
    { "glMultiTexCoord3", (void *)&glMultiTexCoord3 },
    { "glMultiTexCoord4", (void *)&glMultiTexCoord4 },
#endif
#ifdef EXPECT_GL_VERSION_1_4
    { "glPointParameterfv", (void *)&glPointParameterfv },
    { "glSecondaryColorPointer", (void *)&glSecondaryColorPointer },
#endif
#ifdef EXPECT_GL_VERSION_1_5
    { "glBeginQuery", (void *)&glBeginQuery },
    { "glBindBuffer", (void *)&glBindBuffer },
    { "glBufferData", (void *)&glBufferData },
    { "glBufferSubData", (void *)&glBufferSubData },
    { "glDeleteBuffers", (void *)&glDeleteBuffers },
    { "glDeleteQueries", (void *)&glDeleteQueries },
    { "glEndQuery", (void *)&glEndQuery },
    { "glGenBuffers", (void *)&glGenBuffers },
    { "glGenQueries", (void *)&glGenQueries },
    { "glGetQueryObjectuiv", (void *)&glGetQueryObjectuiv },
    { "glGetQueryiv", (void *)&glGetQueryiv },
#endif
#ifdef OPENGLES
    { "glActiveTexture", (void *)&glActiveTexture },
#ifndef OPENGLES_2
    { "glClientActiveTexture", (void *)&glClientActiveTexture },
#endif
    { "glBindBuffer", (void *)&glBindBuffer },
    { "glBufferData", (void *)&glBufferData },
    { "glBufferSubData", (void *)&glBufferSubData },
    { "glDeleteBuffers", (void *)&glDeleteBuffers },
    { "glGenBuffers", (void *)&glGenBuffers },
#endif
    { NULL, NULL }
  };

  int i = 0;
  while (compiled_function_table[i].name != NULL) {
    if (strcmp(compiled_function_table[i].name, name) == 0) {
      return compiled_function_table[i].fptr;
    }
    ++i;
  }

  // If the extension function wasn't compiled in, then go get it from
  // the runtime.  There's a different interface for each API.
  return do_get_extension_func(name);
}

////////////////////////////////////////////////////////////////////
//     Function: GLGraphicsStateGuardian::do_get_extension_func
//       Access: Public, Virtual
//  Description: This is the virtual implementation of
//               get_extension_func().  Each API-specific GL
//               implementation will map this method to the
//               appropriate API call to retrieve the extension
//               function pointer.  Returns NULL if the function is
//               not available.
////////////////////////////////////////////////////////////////////
void *CLP(GraphicsStateGuardian)::
do_get_extension_func(const char *) {
  return NULL;
}

////////////////////////////////////////////////////////////////////
//     Function: GLGraphicsStateGuardian::set_draw_buffer
//       Access: Protected
//  Description: Sets up the glDrawBuffer to render into the buffer
//               indicated by the RenderBuffer object.  This only sets
//               up the color and aux bits; it does not affect the depth,
//               stencil, accum layers.
////////////////////////////////////////////////////////////////////
void CLP(GraphicsStateGuardian)::
set_draw_buffer(int rbtype) {
#ifndef OPENGLES  // Draw buffers not supported by OpenGL ES.
  if (_current_fbo) {
    GLuint buffers[16];
    int nbuffers = 0;
    int index = 0;
    if (_current_properties->get_color_bits() > 0) {
      if (rbtype & RenderBuffer::T_left) {
        buffers[nbuffers++] = GL_COLOR_ATTACHMENT0_EXT + index;
      }
      ++index;
      if (_current_properties->is_stereo()) {
        if (rbtype & RenderBuffer::T_right) {
          buffers[nbuffers++] = GL_COLOR_ATTACHMENT0_EXT + index;
        }
        ++index;
      }
    }
    for (int i = 0; i < _current_properties->get_aux_rgba(); ++i) {
      if (rbtype & (RenderBuffer::T_aux_rgba_0 << i)) {
        buffers[nbuffers++] = GL_COLOR_ATTACHMENT0_EXT + index;
      }
      ++index;
    }
    for (int i = 0; i < _current_properties->get_aux_hrgba(); ++i) {
      if (rbtype & (RenderBuffer::T_aux_hrgba_0 << i)) {
        buffers[nbuffers++] = GL_COLOR_ATTACHMENT0_EXT + index;
      }
      ++index;
    }
    for (int i = 0; i < _current_properties->get_aux_float(); ++i) {
      if (rbtype & (RenderBuffer::T_aux_float_0 << i)) {
        buffers[nbuffers++] = GL_COLOR_ATTACHMENT0_EXT + index;
      }
      ++index;
    }
    _glDrawBuffers(nbuffers, buffers);

  } else {
    switch (rbtype & RenderBuffer::T_color) {
    case RenderBuffer::T_front:
      glDrawBuffer(GL_FRONT);
      break;

    case RenderBuffer::T_back:
      glDrawBuffer(GL_BACK);
      break;

    case RenderBuffer::T_right:
      glDrawBuffer(GL_RIGHT);
      break;

    case RenderBuffer::T_left:
      glDrawBuffer(GL_LEFT);
      break;

    case RenderBuffer::T_front_right:
      nassertv(_current_properties->is_stereo());
      glDrawBuffer(GL_FRONT_RIGHT);
      break;

    case RenderBuffer::T_front_left:
      nassertv(_current_properties->is_stereo());
      glDrawBuffer(GL_FRONT_LEFT);
      break;

    case RenderBuffer::T_back_right:
      nassertv(_current_properties->is_stereo());
      glDrawBuffer(GL_BACK_RIGHT);
      break;

    case RenderBuffer::T_back_left:
      nassertv(_current_properties->is_stereo());
      glDrawBuffer(GL_BACK_LEFT);
      break;

    default:
      break;
    }
  }
#endif  // OPENGLES

  // Also ensure that any global color channels are masked out.
  set_color_write_mask(_color_write_mask);

  report_my_gl_errors();
}

////////////////////////////////////////////////////////////////////
//     Function: GLGraphicsStateGuardian::set_read_buffer
//       Access: Protected
//  Description: Sets up the glReadBuffer to render into the buffer
//               indicated by the RenderBuffer object.  This only sets
//               up the color bits; it does not affect the depth,
//               stencil, accum layers.
////////////////////////////////////////////////////////////////////
void CLP(GraphicsStateGuardian)::
set_read_buffer(int rbtype) {
#ifndef OPENGLES  // Draw buffers not supported by OpenGL ES.
  if (rbtype & (RenderBuffer::T_depth | RenderBuffer::T_stencil)) {
    // Special case: don't have to call ReadBuffer for these.
    return;
  }

  if (_current_fbo) {
    GLuint buffer = GL_COLOR_ATTACHMENT0_EXT;
    int index = 1;
    if (_current_properties->is_stereo()) {
      if (rbtype & RenderBuffer::T_right) {
        buffer = GL_COLOR_ATTACHMENT1_EXT;
      }
      ++index;
    }
    for (int i = 0; i < _current_properties->get_aux_rgba(); ++i) {
      if (rbtype & (RenderBuffer::T_aux_rgba_0 << i)) {
        buffer = GL_COLOR_ATTACHMENT0_EXT + index;
      }
      ++index;
    }
    for (int i = 0; i < _current_properties->get_aux_hrgba(); ++i) {
      if (rbtype & (RenderBuffer::T_aux_hrgba_0 << i)) {
        buffer = GL_COLOR_ATTACHMENT0_EXT + index;
      }
      ++index;
    }
    for (int i = 0; i < _current_properties->get_aux_float(); ++i) {
      if (rbtype & (RenderBuffer::T_aux_float_0 << i)) {
        buffer = GL_COLOR_ATTACHMENT0_EXT + index;
      }
      ++index;
    }
    glReadBuffer(buffer);

  } else {

    switch (rbtype & RenderBuffer::T_color) {
    case RenderBuffer::T_front:
      glReadBuffer(GL_FRONT);
      break;

    case RenderBuffer::T_back:
      glReadBuffer(GL_BACK);
      break;

    case RenderBuffer::T_right:
      glReadBuffer(GL_RIGHT);
      break;

    case RenderBuffer::T_left:
      glReadBuffer(GL_LEFT);
      break;

    case RenderBuffer::T_front_right:
      glReadBuffer(GL_FRONT_RIGHT);
      break;

    case RenderBuffer::T_front_left:
      glReadBuffer(GL_FRONT_LEFT);
      break;

    case RenderBuffer::T_back_right:
      glReadBuffer(GL_BACK_RIGHT);
      break;

    case RenderBuffer::T_back_left:
      glReadBuffer(GL_BACK_LEFT);
      break;

    default:
      break;
    }
  }

  report_my_gl_errors();
#endif  // OPENGLES
}

////////////////////////////////////////////////////////////////////
//     Function: GLGraphicsStateGuardian::get_numeric_type
//       Access: Protected, Static
//  Description: Maps from the Geom's internal numeric type symbols
//               to GL's.
////////////////////////////////////////////////////////////////////
GLenum CLP(GraphicsStateGuardian)::
get_numeric_type(Geom::NumericType numeric_type) {
  switch (numeric_type) {
  case Geom::NT_uint16:
    return GL_UNSIGNED_SHORT;

  case Geom::NT_uint32:
#ifndef OPENGLES_1
    return GL_UNSIGNED_INT;
#else
    break;
#endif

  case Geom::NT_uint8:
  case Geom::NT_packed_dcba:
  case Geom::NT_packed_dabc:
    return GL_UNSIGNED_BYTE;

  case Geom::NT_float32:
    return GL_FLOAT;

  case Geom::NT_float64:
#ifndef OPENGLES
    return GL_DOUBLE;
#else
    break;
#endif

  case Geom::NT_stdfloat:
    // Shouldn't happen, display error.
    break;

  case Geom::NT_int8:
    return GL_BYTE;

  case Geom::NT_int16:
    return GL_SHORT;

  case Geom::NT_int32:
#ifndef OPENGLES_1
    return GL_INT;
#else
    break;
#endif

  case Geom::NT_packed_ufloat:
#ifndef OPENGLES
    return GL_UNSIGNED_INT_10F_11F_11F_REV;
#else
    break;
#endif
  }

  GLCAT.error()
    << "Invalid NumericType value (" << (int)numeric_type << ")\n";
  return GL_UNSIGNED_BYTE;
}

////////////////////////////////////////////////////////////////////
//     Function: GLGraphicsStateGuardian::get_texture_target
//       Access: Protected
//  Description: Maps from the Texture's texture type symbols to
//               GL's.
////////////////////////////////////////////////////////////////////
GLenum CLP(GraphicsStateGuardian)::
get_texture_target(Texture::TextureType texture_type) const {
  switch (texture_type) {
  case Texture::TT_1d_texture:
    // There are no 1D textures in OpenGL ES.  Fall back to 2D textures.
#ifndef OPENGLES
    return GL_TEXTURE_1D;
#endif

  case Texture::TT_2d_texture:
    return GL_TEXTURE_2D;

  case Texture::TT_3d_texture:
#ifndef OPENGLES_1
    if (_supports_3d_texture) {
      return GL_TEXTURE_3D;
    }
#endif
    return GL_NONE;

  case Texture::TT_2d_texture_array:
#ifndef OPENGLES
    if (_supports_2d_texture_array) {
      return GL_TEXTURE_2D_ARRAY;
    }
#endif
    return GL_NONE;

  case Texture::TT_cube_map:
    if (_supports_cube_map) {
      return GL_TEXTURE_CUBE_MAP;
    } else {
      return GL_NONE;
    }

  case Texture::TT_cube_map_array:
#ifndef OPENGLES
    if (_supports_cube_map_array) {
      return GL_TEXTURE_CUBE_MAP_ARRAY;
    }
#endif
    return GL_NONE;

  case Texture::TT_buffer_texture:
#ifndef OPENGLES
    if (_supports_buffer_texture) {
      return GL_TEXTURE_BUFFER;
    }
#endif
    return GL_NONE;
  }

  GLCAT.error() << "Invalid Texture::TextureType value!\n";
  return GL_TEXTURE_2D;
}

////////////////////////////////////////////////////////////////////
//     Function: GLGraphicsStateGuardian::get_texture_wrap_mode
//       Access: Protected
//  Description: Maps from the Texture's internal wrap mode symbols to
//               GL's.
////////////////////////////////////////////////////////////////////
GLenum CLP(GraphicsStateGuardian)::
get_texture_wrap_mode(SamplerState::WrapMode wm) const {
  if (gl_ignore_clamp) {
    return GL_REPEAT;
  }
  switch (wm) {
  case SamplerState::WM_clamp:
    return _edge_clamp;

  case SamplerState::WM_repeat:
    return GL_REPEAT;

  case SamplerState::WM_mirror:
    return _mirror_repeat;

  case SamplerState::WM_mirror_once:
    return _mirror_border_clamp;

  case SamplerState::WM_border_color:
    return _border_clamp;

  case SamplerState::WM_invalid:
    break;
  }
  GLCAT.error() << "Invalid SamplerState::WrapMode value!\n";
  return _edge_clamp;
}

////////////////////////////////////////////////////////////////////
//     Function: GLGraphicsStateGuardian::get_panda_wrap_mode
//       Access: Protected, Static
//  Description: Maps from the GL's internal wrap mode symbols to
//               Panda's.
////////////////////////////////////////////////////////////////////
SamplerState::WrapMode CLP(GraphicsStateGuardian)::
get_panda_wrap_mode(GLenum wm) {
  switch (wm) {
#ifndef OPENGLES
  case GL_CLAMP:
#endif
  case GL_CLAMP_TO_EDGE:
    return SamplerState::WM_clamp;

#ifndef OPENGLES
  case GL_CLAMP_TO_BORDER:
    return SamplerState::WM_border_color;
#endif

  case GL_REPEAT:
    return SamplerState::WM_repeat;

#ifndef OPENGLES
  case GL_MIRROR_CLAMP_EXT:
  case GL_MIRROR_CLAMP_TO_EDGE_EXT:
    return SamplerState::WM_mirror;

  case GL_MIRROR_CLAMP_TO_BORDER_EXT:
    return SamplerState::WM_mirror_once;
#endif
  }
  GLCAT.error() << "Unexpected GL wrap mode " << (int)wm << "\n";
  return SamplerState::WM_clamp;
}

////////////////////////////////////////////////////////////////////
//     Function: GLGraphicsStateGuardian::get_texture_filter_type
//       Access: Protected, Static
//  Description: Maps from the Texture's internal filter type symbols
//               to GL's.
////////////////////////////////////////////////////////////////////
GLenum CLP(GraphicsStateGuardian)::
get_texture_filter_type(SamplerState::FilterType ft, bool ignore_mipmaps) {
  if (gl_ignore_filters) {
    return GL_NEAREST;

  } else if (ignore_mipmaps) {
    switch (ft) {
    case SamplerState::FT_nearest_mipmap_nearest:
    case SamplerState::FT_nearest:
      return GL_NEAREST;
    case SamplerState::FT_linear:
    case SamplerState::FT_linear_mipmap_nearest:
    case SamplerState::FT_nearest_mipmap_linear:
    case SamplerState::FT_linear_mipmap_linear:
      return GL_LINEAR;
    case SamplerState::FT_shadow:
      return GL_LINEAR;
    case SamplerState::FT_default:
    case SamplerState::FT_invalid:
      break;
    }

  } else {
    switch (ft) {
    case SamplerState::FT_nearest:
      return GL_NEAREST;
    case SamplerState::FT_linear:
      return GL_LINEAR;
    case SamplerState::FT_nearest_mipmap_nearest:
      return GL_NEAREST_MIPMAP_NEAREST;
    case SamplerState::FT_linear_mipmap_nearest:
      return GL_LINEAR_MIPMAP_NEAREST;
    case SamplerState::FT_nearest_mipmap_linear:
      return GL_NEAREST_MIPMAP_LINEAR;
    case SamplerState::FT_linear_mipmap_linear:
      return GL_LINEAR_MIPMAP_LINEAR;
    case SamplerState::FT_shadow:
      return GL_LINEAR;
    case SamplerState::FT_default:
    case SamplerState::FT_invalid:
      break;
    }
  }
  GLCAT.error() << "Invalid SamplerState::FilterType value!\n";
  return GL_NEAREST;
}

////////////////////////////////////////////////////////////////////
//     Function: GLGraphicsStateGuardian::get_panda_filter_type
//       Access: Protected, Static
//  Description: Maps from the GL's internal filter type symbols
//               to Panda's.
////////////////////////////////////////////////////////////////////
SamplerState::FilterType CLP(GraphicsStateGuardian)::
get_panda_filter_type(GLenum ft) {
  switch (ft) {
  case GL_NEAREST:
    return SamplerState::FT_nearest;
  case GL_LINEAR:
    return SamplerState::FT_linear;
  case GL_NEAREST_MIPMAP_NEAREST:
    return SamplerState::FT_nearest_mipmap_nearest;
  case GL_LINEAR_MIPMAP_NEAREST:
    return SamplerState::FT_linear_mipmap_nearest;
  case GL_NEAREST_MIPMAP_LINEAR:
    return SamplerState::FT_nearest_mipmap_linear;
  case GL_LINEAR_MIPMAP_LINEAR:
    return SamplerState::FT_linear_mipmap_linear;
  }
  GLCAT.error() << "Unexpected GL filter type " << (int)ft << "\n";
  return SamplerState::FT_linear;
}

////////////////////////////////////////////////////////////////////
//     Function: GLGraphicsStateGuardian::get_component_type
//       Access: Protected, Static
//  Description: Maps from the Texture's internal ComponentType symbols
//               to GL's.
////////////////////////////////////////////////////////////////////
GLenum CLP(GraphicsStateGuardian)::
get_component_type(Texture::ComponentType component_type) {
  switch (component_type) {
  case Texture::T_unsigned_byte:
    return GL_UNSIGNED_BYTE;
  case Texture::T_unsigned_short:
    return GL_UNSIGNED_SHORT;
  case Texture::T_float:
    return GL_FLOAT;
  case Texture::T_unsigned_int_24_8:
    if (_supports_depth_stencil) {
      return GL_UNSIGNED_INT_24_8_EXT;
    } else {
      return GL_UNSIGNED_BYTE;
    }
  case Texture::T_int:
#ifndef OPENGLES_1
    return GL_INT;
#endif
  case Texture::T_byte:
    return GL_BYTE;
  case Texture::T_short:
    return GL_SHORT;
  default:
    GLCAT.error() << "Invalid Texture::Type value!\n";
    return GL_UNSIGNED_BYTE;
  }
}

////////////////////////////////////////////////////////////////////
//     Function: GLGraphicsStateGuardian::get_external_image_format
//       Access: Protected
//  Description: Maps from the Texture's Format symbols
//               to GL's.
////////////////////////////////////////////////////////////////////
GLint CLP(GraphicsStateGuardian)::
get_external_image_format(Texture *tex) const {
  Texture::CompressionMode compression = tex->get_ram_image_compression();
  Texture::Format format = tex->get_format();
  if (compression != Texture::CM_off &&
      get_supports_compressed_texture_format(compression)) {
    switch (compression) {
    case Texture::CM_on:
#ifndef OPENGLES
      switch (format) {
      case Texture::F_color_index:
      case Texture::F_depth_component:
      case Texture::F_depth_component16:
      case Texture::F_depth_component24:
      case Texture::F_depth_component32:
      case Texture::F_depth_stencil:
      case Texture::F_r11_g11_b10:
        // This shouldn't be possible.
        nassertr(false, GL_RGB);
        break;

      case Texture::F_rgba:
      case Texture::F_rgbm:
      case Texture::F_rgba4:
      case Texture::F_rgba8:
      case Texture::F_rgba12:
      case Texture::F_rgba16:
      case Texture::F_rgba32:
      case Texture::F_rgba8i:
        return GL_COMPRESSED_RGBA;

      case Texture::F_rgb:
      case Texture::F_rgb5:
      case Texture::F_rgba5:
      case Texture::F_rgb8:
      case Texture::F_rgb8i:
      case Texture::F_rgb12:
      case Texture::F_rgb332:
      case Texture::F_rgb16:
      case Texture::F_rgb32:
        return GL_COMPRESSED_RGB;

      case Texture::F_alpha:
        return GL_COMPRESSED_ALPHA;

      case Texture::F_red:
      case Texture::F_green:
      case Texture::F_blue:
      case Texture::F_r8i:
      case Texture::F_r16:
      case Texture::F_r32:
      case Texture::F_r32i:
        return GL_COMPRESSED_RED;

      case Texture::F_rg8i:
      case Texture::F_rg16:
      case Texture::F_rg32:
        return GL_COMPRESSED_RG;

      case Texture::F_luminance:
        return GL_COMPRESSED_LUMINANCE;

      case Texture::F_luminance_alpha:
      case Texture::F_luminance_alphamask:
        return GL_COMPRESSED_LUMINANCE_ALPHA;

      case Texture::F_srgb:
        return GL_COMPRESSED_SRGB;

      case Texture::F_srgb_alpha:
        return GL_COMPRESSED_SRGB_ALPHA;

      case Texture::F_sluminance:
        return GL_COMPRESSED_SLUMINANCE;

      case Texture::F_sluminance_alpha:
        return GL_COMPRESSED_SLUMINANCE_ALPHA;
      }
#endif
      break;

    case Texture::CM_dxt1:
#ifndef OPENGLES
      if (format == Texture::F_srgb_alpha) {
        return GL_COMPRESSED_SRGB_ALPHA_S3TC_DXT1_EXT;
      } else if (format == Texture::F_srgb) {
        return GL_COMPRESSED_SRGB_S3TC_DXT1_EXT;
      } else
#endif
      if (Texture::has_alpha(format)) {
        return GL_COMPRESSED_RGBA_S3TC_DXT1_EXT;
      } else {
        return GL_COMPRESSED_RGB_S3TC_DXT1_EXT;
      }

    case Texture::CM_dxt3:
#ifndef OPENGLES
      if (format == Texture::F_srgb || format == Texture::F_srgb_alpha) {
        return GL_COMPRESSED_SRGB_ALPHA_S3TC_DXT3_EXT;
      }
#endif
#ifndef OPENGLES_1
      return GL_COMPRESSED_RGBA_S3TC_DXT3_EXT;
#endif
      break;

    case Texture::CM_dxt5:
#ifndef OPENGLES
      if (format == Texture::F_srgb || format == Texture::F_srgb_alpha) {
        return GL_COMPRESSED_SRGB_ALPHA_S3TC_DXT5_EXT;
      }
#endif
#ifndef OPENGLES_1
      return GL_COMPRESSED_RGBA_S3TC_DXT5_EXT;
#endif
      break;

    case Texture::CM_fxt1:
#ifndef OPENGLES
      if (Texture::has_alpha(format)) {
        return GL_COMPRESSED_RGBA_FXT1_3DFX;
      } else {
        return GL_COMPRESSED_RGB_FXT1_3DFX;
      }
#endif
      break;

#ifdef OPENGLES
    case Texture::CM_pvr1_2bpp:
      if (Texture::has_alpha(format)) {
        return GL_COMPRESSED_RGBA_PVRTC_2BPPV1_IMG;
      } else {
        return GL_COMPRESSED_RGB_PVRTC_2BPPV1_IMG;
      }

    case Texture::CM_pvr1_4bpp:
      if (Texture::has_alpha(format)) {
        return GL_COMPRESSED_RGBA_PVRTC_4BPPV1_IMG;
      } else {
        return GL_COMPRESSED_RGB_PVRTC_4BPPV1_IMG;
      }
#else
    case Texture::CM_pvr1_2bpp:
    case Texture::CM_pvr1_4bpp:
      break;
#endif  // OPENGLES

    case Texture::CM_default:
    case Texture::CM_off:
    case Texture::CM_dxt2:
    case Texture::CM_dxt4:
      // This shouldn't happen.
      nassertr(false, GL_RGB);
      break;
    }
  }

  switch (format) {
#ifndef OPENGLES
  case Texture::F_color_index:
    return GL_COLOR_INDEX;
#endif
  case Texture::F_depth_component:
  case Texture::F_depth_component16:
  case Texture::F_depth_component24:
  case Texture::F_depth_component32:
    return GL_DEPTH_COMPONENT;
  case Texture::F_depth_stencil:
    return _supports_depth_stencil ? GL_DEPTH_STENCIL : GL_DEPTH_COMPONENT;
#ifndef OPENGLES
  case Texture::F_red:
  case Texture::F_r16:
  case Texture::F_r32:
    return GL_RED;
  case Texture::F_green:
    return GL_GREEN;
  case Texture::F_blue:
    return GL_BLUE;
#endif

  case Texture::F_alpha:
#ifdef SUPPORT_FIXED_FUNCTION
    return GL_ALPHA;
#else
    return GL_RED;
#endif

#ifndef OPENGLES_1
  case Texture::F_rg16:
  case Texture::F_rg32:
    return GL_RG;
#endif
  case Texture::F_rgb:
  case Texture::F_rgb5:
  case Texture::F_rgb8:
  case Texture::F_rgb12:
  case Texture::F_rgb332:
  case Texture::F_rgb16:
  case Texture::F_rgb32:
  case Texture::F_srgb:
  case Texture::F_r11_g11_b10:
#ifdef OPENGLES
    return GL_RGB;
#else
    return _supports_bgr ? GL_BGR : GL_RGB;
#endif
  case Texture::F_rgba:
  case Texture::F_rgbm:
  case Texture::F_rgba4:
  case Texture::F_rgba5:
  case Texture::F_rgba8:
  case Texture::F_rgba12:
  case Texture::F_rgba16:
  case Texture::F_rgba32:
  case Texture::F_srgb_alpha:
#ifdef OPENGLES_2
    return GL_RGBA;
#else
    return _supports_bgr ? GL_BGRA : GL_RGBA;
#endif

  case Texture::F_luminance:
  case Texture::F_sluminance:
#ifdef SUPPORT_FIXED_FUNCTION
    return GL_LUMINANCE;
#else
    return GL_RED;
#endif
  case Texture::F_luminance_alphamask:
  case Texture::F_luminance_alpha:
  case Texture::F_sluminance_alpha:
#ifdef SUPPORT_FIXED_FUNCTION
    return GL_LUMINANCE_ALPHA;
#else
    return GL_RG;
#endif

#ifndef OPENGLES
  case Texture::F_r8i:
  case Texture::F_r32i:
    return GL_RED_INTEGER;
  case Texture::F_rg8i:
    return GL_RG_INTEGER;
  case Texture::F_rgb8i:
    return GL_RGB_INTEGER;
  case Texture::F_rgba8i:
    return GL_RGBA_INTEGER;
#endif

  default:
    break;
  }
  GLCAT.error()
    << "Invalid Texture::Format value in get_external_image_format(): "
    << tex->get_format() << "\n";
  return GL_RGB;
}

////////////////////////////////////////////////////////////////////
//     Function: GLGraphicsStateGuardian::get_internal_image_format
//       Access: Protected
//  Description: Maps from the Texture's Format symbols to a
//               suitable internal format for GL textures.
////////////////////////////////////////////////////////////////////
GLint CLP(GraphicsStateGuardian)::
get_internal_image_format(Texture *tex, bool force_sized) const {
  Texture::CompressionMode compression = tex->get_compression();
  if (compression == Texture::CM_default) {
    compression = (compressed_textures) ? Texture::CM_on : Texture::CM_off;
  }
  Texture::Format format = tex->get_format();
  if (tex->get_render_to_texture()) {
    // no compression for render targets
    compression = Texture::CM_off;
  }
  bool is_3d = (tex->get_texture_type() == Texture::TT_3d_texture ||
                tex->get_texture_type() == Texture::TT_2d_texture_array);

  if (get_supports_compressed_texture_format(compression)) {
    switch (compression) {
    case Texture::CM_on:
      // The user asked for just generic compression.  OpenGL supports
      // requesting just generic compression, but we'd like to go ahead
      // and request a specific type (if we can figure out an
      // appropriate choice), since that makes saving the result as a
      // pre-compressed texture more dependable--this way, we will know
      // which compression algorithm was applied.
      switch (format) {
      case Texture::F_color_index:
      case Texture::F_depth_component:
      case Texture::F_depth_component16:
      case Texture::F_depth_component24:
      case Texture::F_depth_component32:
      case Texture::F_depth_stencil:
      case Texture::F_r8i:
      case Texture::F_rg8i:
      case Texture::F_rgb8i:
      case Texture::F_rgba8i:
      case Texture::F_r32i:
      case Texture::F_r11_g11_b10:
        // Unsupported; fall through to below.
        break;

      case Texture::F_rgbm:
        if (get_supports_compressed_texture_format(Texture::CM_dxt1) && !is_3d) {
          return GL_COMPRESSED_RGBA_S3TC_DXT1_EXT;
        }
#ifndef OPENGLES
        if (get_supports_compressed_texture_format(Texture::CM_fxt1) && !is_3d) {
          return GL_COMPRESSED_RGBA_FXT1_3DFX;
        }
        return GL_COMPRESSED_RGBA;
#endif
        break;

      case Texture::F_rgba4:
#ifndef OPENGLES_1
        if (get_supports_compressed_texture_format(Texture::CM_dxt3) && !is_3d) {
          return GL_COMPRESSED_RGBA_S3TC_DXT3_EXT;
        }
#endif
#ifndef OPENGLES
        if (get_supports_compressed_texture_format(Texture::CM_fxt1) && !is_3d) {
          return GL_COMPRESSED_RGBA_FXT1_3DFX;
        }
        return GL_COMPRESSED_RGBA;
#endif
        break;

      case Texture::F_rgba:
      case Texture::F_rgba8:
      case Texture::F_rgba12:
      case Texture::F_rgba16:
      case Texture::F_rgba32:
#ifndef OPENGLES_1
        if (get_supports_compressed_texture_format(Texture::CM_dxt5) && !is_3d) {
          return GL_COMPRESSED_RGBA_S3TC_DXT5_EXT;
        }
#endif
#ifndef OPENGLES
        if (get_supports_compressed_texture_format(Texture::CM_fxt1) && !is_3d) {
          return GL_COMPRESSED_RGBA_FXT1_3DFX;
        }
        return GL_COMPRESSED_RGBA;
#endif
        break;

      case Texture::F_rgb:
      case Texture::F_rgb5:
      case Texture::F_rgba5:
      case Texture::F_rgb8:
      case Texture::F_rgb12:
      case Texture::F_rgb332:
      case Texture::F_rgb16:
      case Texture::F_rgb32:
        if (get_supports_compressed_texture_format(Texture::CM_dxt1) && !is_3d) {
          return GL_COMPRESSED_RGB_S3TC_DXT1_EXT;
        }
#ifndef OPENGLES
        if (get_supports_compressed_texture_format(Texture::CM_fxt1) && !is_3d) {
          return GL_COMPRESSED_RGB_FXT1_3DFX;
        }
        return GL_COMPRESSED_RGB;
#endif
        break;

      case Texture::F_alpha:
#ifndef OPENGLES_1
        if (get_supports_compressed_texture_format(Texture::CM_dxt5) && !is_3d) {
          return GL_COMPRESSED_RGBA_S3TC_DXT5_EXT;
        }
#endif
#ifndef OPENGLES
        if (get_supports_compressed_texture_format(Texture::CM_fxt1) && !is_3d) {
          return GL_COMPRESSED_RGBA_FXT1_3DFX;
        }
        return GL_COMPRESSED_ALPHA;
#endif
        break;

      case Texture::F_red:
      case Texture::F_green:
      case Texture::F_blue:
      case Texture::F_r16:
      case Texture::F_r32:
        if (get_supports_compressed_texture_format(Texture::CM_dxt1) && !is_3d) {
          return GL_COMPRESSED_RGB_S3TC_DXT1_EXT;
        }
#ifndef OPENGLES
        if (get_supports_compressed_texture_format(Texture::CM_fxt1) && !is_3d) {
          return GL_COMPRESSED_RGB_FXT1_3DFX;
        }
        return GL_COMPRESSED_RED;
#endif
        break;

      case Texture::F_rg16:
      case Texture::F_rg32:
        if (get_supports_compressed_texture_format(Texture::CM_dxt1) && !is_3d) {
          return GL_COMPRESSED_RGB_S3TC_DXT1_EXT;
        }
#ifndef OPENGLES
        if (get_supports_compressed_texture_format(Texture::CM_fxt1) && !is_3d) {
          return GL_COMPRESSED_RGB_FXT1_3DFX;
        }
        return GL_COMPRESSED_RG;
#endif
        break;

      case Texture::F_luminance:
        if (get_supports_compressed_texture_format(Texture::CM_dxt1) && !is_3d) {
          return GL_COMPRESSED_RGB_S3TC_DXT1_EXT;
        }
#ifndef OPENGLES
        if (get_supports_compressed_texture_format(Texture::CM_fxt1) && !is_3d) {
          return GL_COMPRESSED_RGB_FXT1_3DFX;
        }
        return GL_COMPRESSED_LUMINANCE;
#endif
        break;

      case Texture::F_luminance_alpha:
      case Texture::F_luminance_alphamask:
#ifndef OPENGLES_1
        if (get_supports_compressed_texture_format(Texture::CM_dxt5) && !is_3d) {
          return GL_COMPRESSED_RGBA_S3TC_DXT5_EXT;
        }
#endif
#ifndef OPENGLES
        if (get_supports_compressed_texture_format(Texture::CM_fxt1) && !is_3d) {
          return GL_COMPRESSED_RGBA_FXT1_3DFX;
        }
        return GL_COMPRESSED_LUMINANCE_ALPHA;
#endif
        break;

#ifndef OPENGLES
      case Texture::F_srgb:
        if (get_supports_compressed_texture_format(Texture::CM_dxt1) && !is_3d) {
          return GL_COMPRESSED_SRGB_S3TC_DXT1_EXT;
        }
        return GL_COMPRESSED_SRGB;

      case Texture::F_srgb_alpha:
        if (get_supports_compressed_texture_format(Texture::CM_dxt5) && !is_3d) {
          return GL_COMPRESSED_SRGB_ALPHA_S3TC_DXT5_EXT;
        }
        return GL_COMPRESSED_SRGB_ALPHA;

      case Texture::F_sluminance:
        return GL_COMPRESSED_SLUMINANCE;

      case Texture::F_sluminance_alpha:
        return GL_COMPRESSED_SLUMINANCE_ALPHA;
#else
      // For now, we don't support compressed sRGB textures in OpenGL ES.
      case Texture::F_srgb:
      case Texture::F_srgb_alpha:
      case Texture::F_sluminance:
      case Texture::F_sluminance_alpha:
        break;
#endif
      }
      break;

    case Texture::CM_dxt1:
#ifndef OPENGLES
      if (format == Texture::F_srgb_alpha) {
        return GL_COMPRESSED_SRGB_ALPHA_S3TC_DXT1_EXT;
      } else if (format == Texture::F_srgb) {
        return GL_COMPRESSED_SRGB_S3TC_DXT1_EXT;
      } else
#endif
      if (Texture::has_alpha(format)) {
        return GL_COMPRESSED_RGBA_S3TC_DXT1_EXT;
      } else {
        return GL_COMPRESSED_RGB_S3TC_DXT1_EXT;
      }

    case Texture::CM_dxt3:
#ifndef OPENGLES
      if (format == Texture::F_srgb || format == Texture::F_srgb_alpha) {
        return GL_COMPRESSED_SRGB_ALPHA_S3TC_DXT3_EXT;
      }
#endif
#ifndef OPENGLES_1
      return GL_COMPRESSED_RGBA_S3TC_DXT3_EXT;
#endif
      break;

    case Texture::CM_dxt5:
#ifndef OPENGLES
      if (format == Texture::F_srgb || format == Texture::F_srgb_alpha) {
        return GL_COMPRESSED_SRGB_ALPHA_S3TC_DXT5_EXT;
      }
#endif
#ifndef OPENGLES_1
      return GL_COMPRESSED_RGBA_S3TC_DXT5_EXT;
#endif

    case Texture::CM_fxt1:
#ifndef OPENGLES
      if (Texture::has_alpha(format)) {
        return GL_COMPRESSED_RGBA_FXT1_3DFX;
      } else {
        return GL_COMPRESSED_RGB_FXT1_3DFX;
      }
#endif
      break;

#ifdef OPENGLES
    case Texture::CM_pvr1_2bpp:
      if (Texture::has_alpha(format)) {
        return GL_COMPRESSED_RGBA_PVRTC_2BPPV1_IMG;
      } else {
        return GL_COMPRESSED_RGB_PVRTC_2BPPV1_IMG;
      }

    case Texture::CM_pvr1_4bpp:
      if (Texture::has_alpha(format)) {
        return GL_COMPRESSED_RGBA_PVRTC_4BPPV1_IMG;
      } else {
        return GL_COMPRESSED_RGB_PVRTC_4BPPV1_IMG;
      }
#else
    case Texture::CM_pvr1_2bpp:
    case Texture::CM_pvr1_4bpp:
      break;
#endif

    case Texture::CM_default:
    case Texture::CM_off:
    case Texture::CM_dxt2:
    case Texture::CM_dxt4:
      // No compression: fall through to below.
      break;
    }
  }

  switch (format) {
#ifndef OPENGLES
  case Texture::F_color_index:
    return GL_COLOR_INDEX;
#endif

  case Texture::F_depth_stencil:
    if (_supports_depth_stencil) {
#ifndef OPENGLES
      if (tex->get_component_type() == Texture::T_float) {
        return GL_DEPTH32F_STENCIL8;
      } else
#endif
      {
        return force_sized ? GL_DEPTH24_STENCIL8 : GL_DEPTH_STENCIL;
      }
    }
    // Fall through.

  case Texture::F_depth_component:
#ifndef OPENGLES
    if (tex->get_component_type() == Texture::T_float) {
      return GL_DEPTH_COMPONENT32F;
    } else
#endif
    {
      return force_sized ? GL_DEPTH_COMPONENT16 : GL_DEPTH_COMPONENT;
    }
  case Texture::F_depth_component16:
#ifdef OPENGLES
    return GL_DEPTH_COMPONENT16_OES;
#else
    return GL_DEPTH_COMPONENT16;
#endif

  case Texture::F_depth_component24:
#ifdef OPENGLES
    if (_supports_depth24) {
      return GL_DEPTH_COMPONENT24_OES;
    } else {
      return GL_DEPTH_COMPONENT16_OES;
    }
#else
    return GL_DEPTH_COMPONENT24;
#endif

  case Texture::F_depth_component32:
#ifdef OPENGLES
    if (_supports_depth32) {
      return GL_DEPTH_COMPONENT32_OES;
    } else if (_supports_depth24) {
      return GL_DEPTH_COMPONENT24_OES;
    } else {
      return GL_DEPTH_COMPONENT16_OES;
    }
#else
    if (tex->get_component_type() == Texture::T_float) {
      return GL_DEPTH_COMPONENT32F;
    } else {
      return GL_DEPTH_COMPONENT32;
    }
#endif

  case Texture::F_rgba:
  case Texture::F_rgbm:
#ifndef OPENGLES_1
    if (tex->get_component_type() == Texture::T_float) {
      return GL_RGBA16F;
    } else
#endif
#ifndef OPENGLES
    if (tex->get_component_type() == Texture::T_unsigned_short) {
      return GL_RGBA16;
    } else if (tex->get_component_type() == Texture::T_short) {
      return GL_RGBA16_SNORM;
    } else if (tex->get_component_type() == Texture::T_byte) {
      return GL_RGBA8_SNORM;
    } else
#endif
    {
      return force_sized ? GL_RGBA8 : GL_RGBA;
    }

  case Texture::F_rgba4:
    return GL_RGBA4;

#ifdef OPENGLES
  case Texture::F_rgba8:
    return GL_RGBA8_OES;
  case Texture::F_rgba12:
    return force_sized ? GL_RGBA8 : GL_RGBA;
#else
  case Texture::F_rgba8:
    if (Texture::is_unsigned(tex->get_component_type())) {
      return GL_RGBA8;
    } else {
      return GL_RGBA8_SNORM;
    }

  case Texture::F_r8i:
    if (Texture::is_unsigned(tex->get_component_type())) {
      return GL_R8UI;
    } else {
      return GL_R8I;
    }
  case Texture::F_rg8i:
    if (Texture::is_unsigned(tex->get_component_type())) {
      return GL_RG8UI;
    } else {
      return GL_RG8I;
    }
  case Texture::F_rgb8i:
    if (Texture::is_unsigned(tex->get_component_type())) {
      return GL_RGB8UI;
    } else {
      return GL_RGB8I;
    }
  case Texture::F_rgba8i:
    if (Texture::is_unsigned(tex->get_component_type())) {
      return GL_RGBA8UI;
    } else {
      return GL_RGBA8I;
    }
  case Texture::F_rgba12:
    return GL_RGBA12;
#endif  // OPENGLES
#ifndef OPENGLES
  case Texture::F_rgba16:
    if (tex->get_component_type() == Texture::T_float) {
      return GL_RGBA16F;
    } else if (Texture::is_unsigned(tex->get_component_type())) {
      return GL_RGBA16;
    } else {
      return GL_RGBA16_SNORM;
    }
  case Texture::F_rgba32:
    return GL_RGBA32F;
#endif  // OPENGLES

  case Texture::F_rgb:
    switch (tex->get_component_type()) {
    case Texture::T_float: return GL_RGB16F;
#ifndef OPENGLES
    case Texture::T_unsigned_short: return GL_RGB16;
    case Texture::T_short: return GL_RGB16_SNORM;
    case Texture::T_byte: return GL_RGB8_SNORM;
#endif
    default:
      return force_sized ? GL_RGB8 : GL_RGB;
    }

  case Texture::F_rgb5:
#ifdef OPENGLES
    // Close enough.
    return GL_RGB565_OES;
#else
    return GL_RGB5;
#endif
  case Texture::F_rgba5:
    return GL_RGB5_A1;

#ifdef OPENGLES
  case Texture::F_rgb8:
    return GL_RGB8_OES;
  case Texture::F_rgb12:
    return force_sized ? GL_RGB8 : GL_RGB;
  case Texture::F_rgb16:
    return GL_RGB16F;
#else
  case Texture::F_rgb8:
    if (Texture::is_unsigned(tex->get_component_type())) {
      return GL_RGB8;
    } else {
      return GL_RGB8_SNORM;
    }
  case Texture::F_rgb12:
    return GL_RGB12;
  case Texture::F_rgb16:
    if (tex->get_component_type() == Texture::T_float) {
      return GL_RGB16F;
    } else if (Texture::is_unsigned(tex->get_component_type())) {
      return GL_RGB16;
    } else {
      return GL_RGB16_SNORM;
    }
#endif  // OPENGLES
  case Texture::F_rgb32:
    return GL_RGB32F;

#ifndef OPENGLES
  case Texture::F_rgb332:
    return GL_R3_G3_B2;
#endif

#if defined(OPENGLES_2)
  case Texture::F_r16:
    return GL_R16F_EXT;
  case Texture::F_rg16:
    return GL_RG16F_EXT;
#elif !defined(OPENGLES_1)
  case Texture::F_r16:
    if (tex->get_component_type() == Texture::T_float) {
      return GL_R16F;
    } else if (Texture::is_unsigned(tex->get_component_type())) {
      return GL_R16;
    } else {
      return GL_R16_SNORM;
    }
  case Texture::F_rg16:
    if (tex->get_component_type() == Texture::T_float) {
      return GL_RG16F;
    } else if (Texture::is_unsigned(tex->get_component_type())) {
      return GL_RG16;
    } else {
      return GL_RG16_SNORM;
    }
#endif

#ifndef OPENGLES_1
  case Texture::F_r32:
    return GL_R32F;
  case Texture::F_rg32:
    return GL_RG32F;

  case Texture::F_red:
  case Texture::F_green:
  case Texture::F_blue:
#ifndef OPENGLES
    if (!Texture::is_unsigned(tex->get_component_type())) {
      return GL_R8_SNORM;
    } else
#endif
    {
      return force_sized ? GL_R8 : GL_RED;
    }
#endif

  case Texture::F_alpha:
#ifdef SUPPORT_FIXED_FUNCTION
    return force_sized ? GL_ALPHA8 : GL_ALPHA;
#else
    return force_sized ? GL_R8 : GL_RED;
#endif

  case Texture::F_luminance:
#ifdef SUPPORT_FIXED_FUNCTION
#ifndef OPENGLES
    if (tex->get_component_type() == Texture::T_float) {
      return GL_LUMINANCE16F_ARB;
    } else if (tex->get_component_type() == Texture::T_short) {
      return GL_LUMINANCE16_SNORM;
    } else if (tex->get_component_type() == Texture::T_unsigned_short) {
      return GL_LUMINANCE16;
    } else
#endif  // OPENGLES
    {
      return force_sized ? GL_LUMINANCE8 : GL_LUMINANCE;
    }
#else
    return force_sized ? GL_R8 : GL_RED;
#endif
  case Texture::F_luminance_alpha:
  case Texture::F_luminance_alphamask:
#ifdef SUPPORT_FIXED_FUNCTION
#ifndef OPENGLES
    if (tex->get_component_type() == Texture::T_float || tex->get_component_type() == Texture::T_unsigned_short) {
      return GL_LUMINANCE_ALPHA16F_ARB;
    } else
#endif  // OPENGLES
    {
      return force_sized ? GL_LUMINANCE8_ALPHA8 : GL_LUMINANCE_ALPHA;
    }
#else
    return force_sized ? GL_RG8 : GL_RG;
#endif

#ifndef OPENGLES_1
  case Texture::F_srgb:
#ifndef OPENGLES
    return GL_SRGB8;
#endif
  case Texture::F_srgb_alpha:
    return GL_SRGB8_ALPHA8;
#endif
#ifndef OPENGLES
  case Texture::F_sluminance:
    return GL_SLUMINANCE8;
  case Texture::F_sluminance_alpha:
    return GL_SLUMINANCE8_ALPHA8;
#endif

#ifndef OPENGLES
  case Texture::F_r32i:
    return GL_R32I;
#endif

#ifndef OPENGLES
  case Texture::F_r11_g11_b10:
    return GL_R11F_G11F_B10F;
#endif

  default:
    GLCAT.error()
      << "Invalid image format in get_internal_image_format(): "
      << (int)tex->get_format() << "\n";
    return force_sized ? GL_RGB8 : GL_RGB;
  }
}

////////////////////////////////////////////////////////////////////
//     Function: GLGraphicsStateGuardian::is_mipmap_filter
//       Access: Protected, Static
//  Description: Returns true if the indicated GL minfilter type
//               represents a mipmap format, false otherwise.
////////////////////////////////////////////////////////////////////
bool CLP(GraphicsStateGuardian)::
is_mipmap_filter(GLenum min_filter) {
  switch (min_filter) {
  case GL_NEAREST_MIPMAP_NEAREST:
  case GL_LINEAR_MIPMAP_NEAREST:
  case GL_NEAREST_MIPMAP_LINEAR:
  case GL_LINEAR_MIPMAP_LINEAR:
    return true;

  default:
    return false;
  }
}

////////////////////////////////////////////////////////////////////
//     Function: GLGraphicsStateGuardian::is_compressed_format
//       Access: Protected, Static
//  Description: Returns true if the indicated GL internal format
//               represents a compressed texture format, false
//               otherwise.
////////////////////////////////////////////////////////////////////
bool CLP(GraphicsStateGuardian)::
is_compressed_format(GLenum format) {
  switch (format) {
  case GL_COMPRESSED_RGB_S3TC_DXT1_EXT:
  case GL_COMPRESSED_RGBA_S3TC_DXT1_EXT:
#ifdef OPENGLES
  case GL_COMPRESSED_RGB_PVRTC_4BPPV1_IMG:
  case GL_COMPRESSED_RGB_PVRTC_2BPPV1_IMG:
  case GL_COMPRESSED_RGBA_PVRTC_4BPPV1_IMG:
  case GL_COMPRESSED_RGBA_PVRTC_2BPPV1_IMG:
#else
  case GL_COMPRESSED_RGBA_S3TC_DXT3_EXT:
  case GL_COMPRESSED_RGBA_S3TC_DXT5_EXT:
  case GL_COMPRESSED_RGB_FXT1_3DFX:
  case GL_COMPRESSED_RGBA_FXT1_3DFX:

  case GL_COMPRESSED_RGB:
  case GL_COMPRESSED_RGBA:
  case GL_COMPRESSED_ALPHA:
  case GL_COMPRESSED_LUMINANCE:
  case GL_COMPRESSED_LUMINANCE_ALPHA:
#endif
    return true;

  default:
    return false;
  }
}

////////////////////////////////////////////////////////////////////
//     Function: GLGraphicsStateGuardian::get_texture_apply_mode_type
//       Access: Protected, Static
//  Description: Maps from the texture stage's mode types
//               to the corresponding OpenGL ids
////////////////////////////////////////////////////////////////////
GLint CLP(GraphicsStateGuardian)::
get_texture_apply_mode_type(TextureStage::Mode am) {
#ifdef SUPPORT_FIXED_FUNCTION
  switch (am) {
  case TextureStage::M_modulate: return GL_MODULATE;
  case TextureStage::M_decal: return GL_DECAL;
  case TextureStage::M_blend: return GL_BLEND;
  case TextureStage::M_replace: return GL_REPLACE;
  case TextureStage::M_add: return GL_ADD;
  case TextureStage::M_combine: return GL_COMBINE;
  case TextureStage::M_blend_color_scale: return GL_BLEND;
  case TextureStage::M_modulate_glow: return GL_MODULATE;
  case TextureStage::M_modulate_gloss: return GL_MODULATE;
  default:
    // Other modes shouldn't get here.  Fall through and error.
    break;
  }

  GLCAT.error()
    << "Invalid TextureStage::Mode value" << endl;
  return GL_MODULATE;
#else
  return 0;
#endif
}

////////////////////////////////////////////////////////////////////
//     Function: GLGraphicsStateGuardian::get_texture_combine_type
//       Access: Protected, Static
//  Description: Maps from the texture stage's CombineMode types
//               to the corresponding OpenGL ids
////////////////////////////////////////////////////////////////////
GLint CLP(GraphicsStateGuardian)::
get_texture_combine_type(TextureStage::CombineMode cm) {
#ifdef SUPPORT_FIXED_FUNCTION
  switch (cm) {
  case TextureStage::CM_undefined: // fall through
  case TextureStage::CM_replace: return GL_REPLACE;
  case TextureStage::CM_modulate: return GL_MODULATE;
  case TextureStage::CM_add: return GL_ADD;
  case TextureStage::CM_add_signed: return GL_ADD_SIGNED;
  case TextureStage::CM_interpolate: return GL_INTERPOLATE;
  case TextureStage::CM_subtract: return GL_SUBTRACT;
  case TextureStage::CM_dot3_rgb: return GL_DOT3_RGB;
  case TextureStage::CM_dot3_rgba: return GL_DOT3_RGBA;
  }
  GLCAT.error()
    << "Invalid TextureStage::CombineMode value" << endl;
#endif
  return GL_REPLACE;
}

////////////////////////////////////////////////////////////////////
//     Function: GLGraphicsStateGuardian::get_texture_src_type
//       Access: Protected
//  Description: Maps from the texture stage's CombineSource types
//               to the corresponding OpenGL ids
////////////////////////////////////////////////////////////////////
GLint CLP(GraphicsStateGuardian)::
get_texture_src_type(TextureStage::CombineSource cs,
                     int last_stage, int last_saved_result,
                     int this_stage) const {
#ifdef SUPPORT_FIXED_FUNCTION
  switch (cs) {
  case TextureStage::CS_undefined: // fall through
  case TextureStage::CS_texture: return GL_TEXTURE;
  case TextureStage::CS_constant: return GL_CONSTANT;
  case TextureStage::CS_primary_color: return GL_PRIMARY_COLOR;
  case TextureStage::CS_constant_color_scale: return GL_CONSTANT;

  case TextureStage::CS_previous:
    if (last_stage == this_stage - 1) {
      return GL_PREVIOUS;
    } else if (last_stage == -1) {
      return GL_PRIMARY_COLOR;
    } else if (_supports_texture_saved_result) {
      return GL_TEXTURE0 + last_stage;
    } else {
      GLCAT.warning()
        << "Current OpenGL driver does not support texture crossbar blending.\n";
      return GL_PRIMARY_COLOR;
    }

  case TextureStage::CS_last_saved_result:
    if (last_saved_result == this_stage - 1) {
      return GL_PREVIOUS;
    } else if (last_saved_result == -1) {
      return GL_PRIMARY_COLOR;
    } else if (_supports_texture_saved_result) {
      return GL_TEXTURE0 + last_saved_result;
    } else {
      GLCAT.warning()
        << "Current OpenGL driver does not support texture crossbar blending.\n";
      return GL_PRIMARY_COLOR;
    }
  }

  GLCAT.error()
    << "Invalid TextureStage::CombineSource value" << endl;
#endif
  return GL_TEXTURE;
}

////////////////////////////////////////////////////////////////////
//     Function: GLGraphicsStateGuardian::get_texture_operand_type
//       Access: Protected, Static
//  Description: Maps from the texture stage's CombineOperand types
//               to the corresponding OpenGL ids
////////////////////////////////////////////////////////////////////
GLint CLP(GraphicsStateGuardian)::
get_texture_operand_type(TextureStage::CombineOperand co) {
  switch (co) {
  case TextureStage::CO_undefined: // fall through
  case TextureStage::CO_src_alpha: return GL_SRC_ALPHA;
  case TextureStage::CO_one_minus_src_alpha: return GL_ONE_MINUS_SRC_ALPHA;
  case TextureStage::CO_src_color: return GL_SRC_COLOR;
  case TextureStage::CO_one_minus_src_color: return GL_ONE_MINUS_SRC_COLOR;
  }

  GLCAT.error()
    << "Invalid TextureStage::CombineOperand value" << endl;
  return GL_SRC_COLOR;
}

#ifdef SUPPORT_FIXED_FUNCTION
////////////////////////////////////////////////////////////////////
//     Function: GLGraphicsStateGuardian::get_fog_mode_type
//       Access: Protected, Static
//  Description: Maps from the fog types to gl version
////////////////////////////////////////////////////////////////////
GLenum CLP(GraphicsStateGuardian)::
get_fog_mode_type(Fog::Mode m) {
  switch(m) {
  case Fog::M_linear: return GL_LINEAR;
  case Fog::M_exponential: return GL_EXP;
  case Fog::M_exponential_squared: return GL_EXP2;
    /*
      case Fog::M_spline: return GL_FOG_FUNC_SGIS;
    */

  default:
    GLCAT.error() << "Invalid Fog::Mode value" << endl;
    return GL_EXP;
  }
}
#endif

////////////////////////////////////////////////////////////////////
//     Function: GLGraphicsStateGuardian::get_blend_equation_type
//       Access: Protected, Static
//  Description: Maps from ColorBlendAttrib::Mode to glBlendEquation
//               value.
////////////////////////////////////////////////////////////////////
GLenum CLP(GraphicsStateGuardian)::
get_blend_equation_type(ColorBlendAttrib::Mode mode) {
  switch (mode) {
  case ColorBlendAttrib::M_none:
  case ColorBlendAttrib::M_add:
    return GL_FUNC_ADD;

  case ColorBlendAttrib::M_subtract:
    return GL_FUNC_SUBTRACT;

  case ColorBlendAttrib::M_inv_subtract:
    return GL_FUNC_REVERSE_SUBTRACT;

#ifdef OPENGLES
  case ColorBlendAttrib::M_min:
    return GL_MIN_EXT;

  case ColorBlendAttrib::M_max:
    return GL_MAX_EXT;
#else
  case ColorBlendAttrib::M_min:
    return GL_MIN;

  case ColorBlendAttrib::M_max:
    return GL_MAX;
#endif
  }

  GLCAT.error()
    << "Unknown color blend mode " << (int)mode << endl;
  return GL_FUNC_ADD;
}

////////////////////////////////////////////////////////////////////
//     Function: GLGraphicsStateGuardian::get_blend_func
//       Access: Protected, Static
//  Description: Maps from ColorBlendAttrib::Operand to glBlendFunc
//               value.
////////////////////////////////////////////////////////////////////
GLenum CLP(GraphicsStateGuardian)::
get_blend_func(ColorBlendAttrib::Operand operand) {
  switch (operand) {
  case ColorBlendAttrib::O_zero:
    return GL_ZERO;

  case ColorBlendAttrib::O_one:
    return GL_ONE;

  case ColorBlendAttrib::O_incoming_color:
    return GL_SRC_COLOR;

  case ColorBlendAttrib::O_one_minus_incoming_color:
    return GL_ONE_MINUS_SRC_COLOR;

  case ColorBlendAttrib::O_fbuffer_color:
    return GL_DST_COLOR;

  case ColorBlendAttrib::O_one_minus_fbuffer_color:
    return GL_ONE_MINUS_DST_COLOR;

  case ColorBlendAttrib::O_incoming_alpha:
    return GL_SRC_ALPHA;

  case ColorBlendAttrib::O_one_minus_incoming_alpha:
    return GL_ONE_MINUS_SRC_ALPHA;

  case ColorBlendAttrib::O_fbuffer_alpha:
    return GL_DST_ALPHA;

  case ColorBlendAttrib::O_one_minus_fbuffer_alpha:
    return GL_ONE_MINUS_DST_ALPHA;

#ifdef OPENGLES_1
  // OpenGL ES 1 has no constant blend factor.
  case ColorBlendAttrib::O_constant_color:
  case ColorBlendAttrib::O_color_scale:
  case ColorBlendAttrib::O_one_minus_constant_color:
  case ColorBlendAttrib::O_one_minus_color_scale:
  case ColorBlendAttrib::O_constant_alpha:
  case ColorBlendAttrib::O_alpha_scale:
  case ColorBlendAttrib::O_one_minus_constant_alpha:
  case ColorBlendAttrib::O_one_minus_alpha_scale:
    break;
#else
  case ColorBlendAttrib::O_constant_color:
  case ColorBlendAttrib::O_color_scale:
    return GL_CONSTANT_COLOR;

  case ColorBlendAttrib::O_one_minus_constant_color:
  case ColorBlendAttrib::O_one_minus_color_scale:
    return GL_ONE_MINUS_CONSTANT_COLOR;

  case ColorBlendAttrib::O_constant_alpha:
  case ColorBlendAttrib::O_alpha_scale:
    return GL_CONSTANT_ALPHA;

  case ColorBlendAttrib::O_one_minus_constant_alpha:
  case ColorBlendAttrib::O_one_minus_alpha_scale:
    return GL_ONE_MINUS_CONSTANT_ALPHA;
#endif

  case ColorBlendAttrib::O_incoming_color_saturate:
    return GL_SRC_ALPHA_SATURATE;
  }

  GLCAT.error()
    << "Unknown color blend operand " << (int)operand << endl;
  return GL_ZERO;
}

////////////////////////////////////////////////////////////////////
//     Function: GLGraphicsStateGuardian::get_usage
//       Access: Public, Static
//  Description: Maps from UsageHint to the GL symbol.
////////////////////////////////////////////////////////////////////
GLenum CLP(GraphicsStateGuardian)::
get_usage(Geom::UsageHint usage_hint) {
  switch (usage_hint) {
  case Geom::UH_stream:
#ifdef OPENGLES
    return GL_DYNAMIC_DRAW;
#else
    return GL_STREAM_DRAW;
#endif  // OPENGLES

  case Geom::UH_static:
  case Geom::UH_unspecified:
    return GL_STATIC_DRAW;

  case Geom::UH_dynamic:
    return GL_DYNAMIC_DRAW;

  case Geom::UH_client:
    break;
  }

  GLCAT.error()
    << "Unexpected usage_hint " << (int)usage_hint << endl;
  return GL_STATIC_DRAW;
}

#ifndef NDEBUG
////////////////////////////////////////////////////////////////////
//     Function: GLGraphicsStateGuardian::get_compressed_format_string
//       Access: Public, Static
//  Description: Returns a string describing an compression format.
////////////////////////////////////////////////////////////////////
const char *CLP(GraphicsStateGuardian)::
get_compressed_format_string(GLenum format) {
  switch (format) {
  case 0x83F0: return "GL_COMPRESSED_RGB_S3TC_DXT1_EXT";
  case 0x83F1: return "GL_COMPRESSED_RGBA_S3TC_DXT1_EXT";
  case 0x83F2: return "GL_COMPRESSED_RGBA_S3TC_DXT3_EXT";
  case 0x83F3: return "GL_COMPRESSED_RGBA_S3TC_DXT5_EXT";
  case 0x86B0: return "GL_COMPRESSED_RGB_FXT1_3DFX";
  case 0x86B1: return "GL_COMPRESSED_RGBA_FXT1_3DFX";
  case 0x8A54: return "GL_COMPRESSED_SRGB_PVRTC_2BPPV1_EXT";
  case 0x8A55: return "GL_COMPRESSED_SRGB_PVRTC_4BPPV1_EXT";
  case 0x8A56: return "GL_COMPRESSED_SRGB_ALPHA_PVRTC_2BPPV1_EXT";
  case 0x8A57: return "GL_COMPRESSED_SRGB_ALPHA_PVRTC_4BPPV1_EXT";
  case 0x8B90: return "GL_PALETTE4_RGB8_OES";
  case 0x8B91: return "GL_PALETTE4_RGBA8_OES";
  case 0x8B92: return "GL_PALETTE4_R5_G6_B5_OES";
  case 0x8B93: return "GL_PALETTE4_RGBA4_OES";
  case 0x8B94: return "GL_PALETTE4_RGB5_A1_OES";
  case 0x8B95: return "GL_PALETTE8_RGB8_OES";
  case 0x8B96: return "GL_PALETTE8_RGBA8_OES";
  case 0x8B97: return "GL_PALETTE8_R5_G6_B5_OES";
  case 0x8B98: return "GL_PALETTE8_RGBA4_OES";
  case 0x8B99: return "GL_PALETTE8_RGB5_A1_OES";
  case 0x8C00: return "GL_COMPRESSED_RGB_PVRTC_4BPPV1_IMG";
  case 0x8C01: return "GL_COMPRESSED_RGB_PVRTC_2BPPV1_IMG";
  case 0x8C02: return "GL_COMPRESSED_RGBA_PVRTC_4BPPV1_IMG";
  case 0x8C03: return "GL_COMPRESSED_RGBA_PVRTC_2BPPV1_IMG";
  case 0x8C48: return "GL_COMPRESSED_SRGB_EXT";
  case 0x8C49: return "GL_COMPRESSED_SRGB_ALPHA_EXT";
  case 0x8C4A: return "GL_COMPRESSED_SLUMINANCE_EXT";
  case 0x8C4B: return "GL_COMPRESSED_SLUMINANCE_ALPHA_EXT";
  case 0x8C4C: return "GL_COMPRESSED_SRGB_S3TC_DXT1_EXT";
  case 0x8C4D: return "GL_COMPRESSED_SRGB_ALPHA_S3TC_DXT1_EXT";
  case 0x8C4E: return "GL_COMPRESSED_SRGB_ALPHA_S3TC_DXT3_EXT";
  case 0x8C4F: return "GL_COMPRESSED_SRGB_ALPHA_S3TC_DXT5_EXT";
  case 0x8C70: return "GL_COMPRESSED_LUMINANCE_LATC1_EXT";
  case 0x8C71: return "GL_COMPRESSED_SIGNED_LUMINANCE_LATC1_EXT";
  case 0x8C72: return "GL_COMPRESSED_LUMINANCE_ALPHA_LATC2_EXT";
  case 0x8C73: return "GL_COMPRESSED_SIGNED_LUMINANCE_ALPHA_LATC2_EXT";
  case 0x8DBB: return "GL_COMPRESSED_RED_RGTC1";
  case 0x8DBC: return "GL_COMPRESSED_SIGNED_RED_RGTC1";
  case 0x8DBD: return "GL_COMPRESSED_RG_RGTC2";
  case 0x8DBE: return "GL_COMPRESSED_SIGNED_RG_RGTC2";
  case 0x8E8C: return "GL_COMPRESSED_RGBA_BPTC_UNORM";
  case 0x8E8D: return "GL_COMPRESSED_SRGB_ALPHA_BPTC_UNORM";
  case 0x8E8E: return "GL_COMPRESSED_RGB_BPTC_SIGNED_FLOAT";
  case 0x8E8F: return "GL_COMPRESSED_RGB_BPTC_UNSIGNED_FLOAT";
  case 0x9137: return "GL_COMPRESSED_RGBA_PVRTC_2BPPV2_IMG";
  case 0x9138: return "GL_COMPRESSED_RGBA_PVRTC_4BPPV2_IMG";
  case 0x9270: return "GL_COMPRESSED_R11_EAC";
  case 0x9271: return "GL_COMPRESSED_SIGNED_R11_EAC";
  case 0x9272: return "GL_COMPRESSED_RG11_EAC";
  case 0x9273: return "GL_COMPRESSED_SIGNED_RG11_EAC";
  case 0x9274: return "GL_COMPRESSED_RGB8_ETC2";
  case 0x9275: return "GL_COMPRESSED_SRGB8_ETC2";
  case 0x9276: return "GL_COMPRESSED_RGB8_PUNCHTHROUGH_ALPHA1_ETC2";
  case 0x9277: return "GL_COMPRESSED_SRGB8_PUNCHTHROUGH_ALPHA1_ETC2";
  case 0x9278: return "GL_COMPRESSED_RGBA8_ETC2_EAC";
  case 0x9279: return "GL_COMPRESSED_SRGB8_ALPHA8_ETC2_EAC";
  case 0x93B0: return "GL_COMPRESSED_RGBA_ASTC_4x4_KHR";
  case 0x93B1: return "GL_COMPRESSED_RGBA_ASTC_5x4_KHR";
  case 0x93B2: return "GL_COMPRESSED_RGBA_ASTC_5x5_KHR";
  case 0x93B3: return "GL_COMPRESSED_RGBA_ASTC_6x5_KHR";
  case 0x93B4: return "GL_COMPRESSED_RGBA_ASTC_6x6_KHR";
  case 0x93B5: return "GL_COMPRESSED_RGBA_ASTC_8x5_KHR";
  case 0x93B6: return "GL_COMPRESSED_RGBA_ASTC_8x6_KHR";
  case 0x93B7: return "GL_COMPRESSED_RGBA_ASTC_8x8_KHR";
  case 0x93B8: return "GL_COMPRESSED_RGBA_ASTC_10x5_KHR";
  case 0x93B9: return "GL_COMPRESSED_RGBA_ASTC_10x6_KHR";
  case 0x93BA: return "GL_COMPRESSED_RGBA_ASTC_10x8_KHR";
  case 0x93BB: return "GL_COMPRESSED_RGBA_ASTC_10x10_KHR";
  case 0x93BC: return "GL_COMPRESSED_RGBA_ASTC_12x10_KHR";
  case 0x93BD: return "GL_COMPRESSED_RGBA_ASTC_12x12_KHR";
  case 0x93C0: return "GL_COMPRESSED_RGBA_ASTC_3x3x3_OES";
  case 0x93C1: return "GL_COMPRESSED_RGBA_ASTC_4x3x3_OES";
  case 0x93C2: return "GL_COMPRESSED_RGBA_ASTC_4x4x3_OES";
  case 0x93C3: return "GL_COMPRESSED_RGBA_ASTC_4x4x4_OES";
  case 0x93C4: return "GL_COMPRESSED_RGBA_ASTC_5x4x4_OES";
  case 0x93C5: return "GL_COMPRESSED_RGBA_ASTC_5x5x4_OES";
  case 0x93C6: return "GL_COMPRESSED_RGBA_ASTC_5x5x5_OES";
  case 0x93C7: return "GL_COMPRESSED_RGBA_ASTC_6x5x5_OES";
  case 0x93C8: return "GL_COMPRESSED_RGBA_ASTC_6x6x5_OES";
  case 0x93C9: return "GL_COMPRESSED_RGBA_ASTC_6x6x6_OES";
  case 0x93D0: return "GL_COMPRESSED_SRGB8_ALPHA8_ASTC_4x4_KHR";
  case 0x93D1: return "GL_COMPRESSED_SRGB8_ALPHA8_ASTC_5x4_KHR";
  case 0x93D2: return "GL_COMPRESSED_SRGB8_ALPHA8_ASTC_5x5_KHR";
  case 0x93D3: return "GL_COMPRESSED_SRGB8_ALPHA8_ASTC_6x5_KHR";
  case 0x93D4: return "GL_COMPRESSED_SRGB8_ALPHA8_ASTC_6x6_KHR";
  case 0x93D5: return "GL_COMPRESSED_SRGB8_ALPHA8_ASTC_8x5_KHR";
  case 0x93D6: return "GL_COMPRESSED_SRGB8_ALPHA8_ASTC_8x6_KHR";
  case 0x93D7: return "GL_COMPRESSED_SRGB8_ALPHA8_ASTC_8x8_KHR";
  case 0x93D8: return "GL_COMPRESSED_SRGB8_ALPHA8_ASTC_10x5_KHR";
  case 0x93D9: return "GL_COMPRESSED_SRGB8_ALPHA8_ASTC_10x6_KHR";
  case 0x93DA: return "GL_COMPRESSED_SRGB8_ALPHA8_ASTC_10x8_KHR";
  case 0x93DB: return "GL_COMPRESSED_SRGB8_ALPHA8_ASTC_10x10_KHR";
  case 0x93DC: return "GL_COMPRESSED_SRGB8_ALPHA8_ASTC_12x10_KHR";
  case 0x93DD: return "GL_COMPRESSED_SRGB8_ALPHA8_ASTC_12x12_KHR";
  case 0x93E0: return "GL_COMPRESSED_SRGB8_ALPHA8_ASTC_3x3x3_OES";
  case 0x93E1: return "GL_COMPRESSED_SRGB8_ALPHA8_ASTC_4x3x3_OES";
  case 0x93E2: return "GL_COMPRESSED_SRGB8_ALPHA8_ASTC_4x4x3_OES";
  case 0x93E3: return "GL_COMPRESSED_SRGB8_ALPHA8_ASTC_4x4x4_OES";
  case 0x93E4: return "GL_COMPRESSED_SRGB8_ALPHA8_ASTC_5x4x4_OES";
  case 0x93E5: return "GL_COMPRESSED_SRGB8_ALPHA8_ASTC_5x5x4_OES";
  case 0x93E6: return "GL_COMPRESSED_SRGB8_ALPHA8_ASTC_5x5x5_OES";
  case 0x93E7: return "GL_COMPRESSED_SRGB8_ALPHA8_ASTC_6x5x5_OES";
  case 0x93E8: return "GL_COMPRESSED_SRGB8_ALPHA8_ASTC_6x6x5_OES";
  case 0x93E9: return "GL_COMPRESSED_SRGB8_ALPHA8_ASTC_6x6x6_OES";
  case 0x93F0: return "GL_COMPRESSED_SRGB_ALPHA_PVRTC_2BPPV2_IMG";
  case 0x93F1: return "GL_COMPRESSED_SRGB_ALPHA_PVRTC_4BPPV2_IMG";
  default:
    return NULL;
  }
}
#endif

////////////////////////////////////////////////////////////////////
//     Function: GLGraphicsStateGuardian::get_light_color
//       Access: Public
//  Description: Returns the value that that should be issued as the
//               light's color, as scaled by the current value of
//               _light_color_scale, in the case of
//               color_scale_via_lighting.
////////////////////////////////////////////////////////////////////
LVecBase4 CLP(GraphicsStateGuardian)::
get_light_color(Light *light) const {
#ifndef NDEBUG
  if (_show_texture_usage) {
    // In show_texture_usage mode, all lights are white, so as not to
    // contaminate the texture color.
    return LVecBase4(1.0, 1.0, 1.0, 1.0);
  }
#endif  // NDEBUG

  const LColor &c = light->get_color();

  LVecBase4 light_color(c[0] * _light_color_scale[0],
                        c[1] * _light_color_scale[1],
                        c[2] * _light_color_scale[2],
                        c[3] * _light_color_scale[3]);
  return light_color;
}


////////////////////////////////////////////////////////////////////
//     Function: GLGraphicsStateGuardian::reissue_transforms
//       Access: Protected, Virtual
//  Description: Called by clear_state_and_transform() to ensure that
//               the current modelview and projection matrices are
//               properly loaded in the graphics state, after a
//               callback might have mucked them up.
////////////////////////////////////////////////////////////////////
void CLP(GraphicsStateGuardian)::
reissue_transforms() {
  prepare_lens();
  do_issue_transform();

  _active_texture_stage = -1;

#ifndef OPENGLES
  // Might also want to reissue the vertex format, for good measure.
  _current_vertex_format.clear();
  memset(_vertex_attrib_columns, 0, sizeof(const GeomVertexColumn *) * 32);
#endif
}

#ifdef SUPPORT_FIXED_FUNCTION
////////////////////////////////////////////////////////////////////
//     Function: GLGraphicsStateGuardian::enable_lighting
//       Access: Protected, Virtual
//  Description: Intended to be overridden by a derived class to
//               enable or disable the use of lighting overall.  This
//               is called by do_issue_light() according to whether any
//               lights are in use or not.
////////////////////////////////////////////////////////////////////
void CLP(GraphicsStateGuardian)::
enable_lighting(bool enable) {
  //  static PStatCollector _draw_set_state_light_enable_lighting_pcollector("Draw:Set State:Light:Enable lighting");
  //  PStatGPUTimer timer(this, _draw_set_state_light_enable_lighting_pcollector);

  if (enable) {
    glEnable(GL_LIGHTING);
  } else {
    glDisable(GL_LIGHTING);
  }
}
#endif  // SUPPORT_FIXED_FUNCTION

#ifdef SUPPORT_FIXED_FUNCTION
////////////////////////////////////////////////////////////////////
//     Function: GLGraphicsStateGuardian::set_ambient_light
//       Access: Protected, Virtual
//  Description: Intended to be overridden by a derived class to
//               indicate the color of the ambient light that should
//               be in effect.  This is called by do_issue_light() after
//               all other lights have been enabled or disabled.
////////////////////////////////////////////////////////////////////
void CLP(GraphicsStateGuardian)::
set_ambient_light(const LColor &color) {
  //  static PStatCollector _draw_set_state_light_ambient_pcollector("Draw:Set State:Light:Ambient");
  //  PStatGPUTimer timer(this, _draw_set_state_light_ambient_pcollector);

  LColor c = color;
  c.set(c[0] * _light_color_scale[0],
        c[1] * _light_color_scale[1],
        c[2] * _light_color_scale[2],
        c[3] * _light_color_scale[3]);
  call_glLightModelfv(GL_LIGHT_MODEL_AMBIENT, c);
}
#endif  // SUPPORT_FIXED_FUNCTION

#ifdef SUPPORT_FIXED_FUNCTION
////////////////////////////////////////////////////////////////////
//     Function: GLGraphicsStateGuardian::enable_light
//       Access: Protected, Virtual
//  Description: Intended to be overridden by a derived class to
//               enable the indicated light id.  A specific Light will
//               already have been bound to this id via bind_light().
////////////////////////////////////////////////////////////////////
void CLP(GraphicsStateGuardian)::
enable_light(int light_id, bool enable) {
  //  static PStatCollector _draw_set_state_light_enable_light_pcollector("Draw:Set State:Light:Enable light");
  //  PStatGPUTimer timer(this, _draw_set_state_light_enable_light_pcollector);

  if (enable) {
    glEnable(get_light_id(light_id));
  } else {
    glDisable(get_light_id(light_id));
  }
}
#endif  // SUPPORT_FIXED_FUNCTION

#ifdef SUPPORT_FIXED_FUNCTION
////////////////////////////////////////////////////////////////////
//     Function: GLGraphicsStateGuardian::begin_bind_lights
//       Access: Protected, Virtual
//  Description: Called immediately before bind_light() is called,
//               this is intended to provide the derived class a hook
//               in which to set up some state (like transform) that
//               might apply to several lights.
//
//               The sequence is: begin_bind_lights() will be called,
//               then one or more bind_light() calls, then
//               end_bind_lights().
////////////////////////////////////////////////////////////////////
void CLP(GraphicsStateGuardian)::
begin_bind_lights() {
  //  static PStatCollector _draw_set_state_light_begin_bind_pcollector("Draw:Set State:Light:Begin bind");
  //  PStatGPUTimer timer(this, _draw_set_state_light_begin_bind_pcollector);

  // We need to temporarily load a new matrix so we can define the
  // light in a known coordinate system.  We pick the transform of the
  // root.  (Alternatively, we could leave the current transform where
  // it is and compute the light position relative to that transform
  // instead of relative to the root, by composing with the matrix
  // computed by _internal_transform->invert_compose(render_transform).
  // But I think loading a completely new matrix is simpler.)
  CPT(TransformState) render_transform =
    _cs_transform->compose(_scene_setup->get_world_transform());

  glMatrixMode(GL_MODELVIEW);
  glPushMatrix();
  call_glLoadMatrix(render_transform->get_mat());
}
#endif  // SUPPORT_FIXED_FUNCTION

#ifdef SUPPORT_FIXED_FUNCTION
////////////////////////////////////////////////////////////////////
//     Function: GLGraphicsStateGuardian::end_bind_lights
//       Access: Protected, Virtual
//  Description: Called after before bind_light() has been called one
//               or more times (but before any geometry is issued or
//               additional state is changed), this is intended to
//               clean up any temporary changes to the state that may
//               have been made by begin_bind_lights().
////////////////////////////////////////////////////////////////////
void CLP(GraphicsStateGuardian)::
end_bind_lights() {
  //  static PStatCollector _draw_set_state_light_end_bind_pcollector("Draw:Set State:Light:End bind");
  //  PStatGPUTimer timer(this, _draw_set_state_light_end_bind_pcollector);

  glMatrixMode(GL_MODELVIEW);
  glPopMatrix();
}
#endif  // SUPPORT_FIXED_FUNCTION

#ifdef SUPPORT_FIXED_FUNCTION
////////////////////////////////////////////////////////////////////
//     Function: GLGraphicsStateGuardian::enable_clip_plane
//       Access: Protected, Virtual
//  Description: Intended to be overridden by a derived class to
//               enable the indicated clip_plane id.  A specific
//               PlaneNode will already have been bound to this id via
//               bind_clip_plane().
////////////////////////////////////////////////////////////////////
void CLP(GraphicsStateGuardian)::
enable_clip_plane(int plane_id, bool enable) {
  if (enable) {
    glEnable(get_clip_plane_id(plane_id));
  } else {
    glDisable(get_clip_plane_id(plane_id));
  }
}
#endif  // SUPPORT_FIXED_FUNCTION

#ifdef SUPPORT_FIXED_FUNCTION
////////////////////////////////////////////////////////////////////
//     Function: GLGraphicsStateGuardian::begin_bind_clip_planes
//       Access: Protected, Virtual
//  Description: Called immediately before bind_clip_plane() is called,
//               this is intended to provide the derived class a hook
//               in which to set up some state (like transform) that
//               might apply to several clip_planes.
//
//               The sequence is: begin_bind_clip_planes() will be called,
//               then one or more bind_clip_plane() calls, then
//               end_bind_clip_planes().
////////////////////////////////////////////////////////////////////
void CLP(GraphicsStateGuardian)::
begin_bind_clip_planes() {
  // We need to temporarily load a new matrix so we can define the
  // clip_plane in a known coordinate system.  We pick the transform of the
  // root.  (Alternatively, we could leave the current transform where
  // it is and compute the clip_plane position relative to that transform
  // instead of relative to the root, by composing with the matrix
  // computed by _internal_transform->invert_compose(render_transform).
  // But I think loading a completely new matrix is simpler.)
  CPT(TransformState) render_transform =
    _cs_transform->compose(_scene_setup->get_world_transform());

  glMatrixMode(GL_MODELVIEW);
  glPushMatrix();
  call_glLoadMatrix(render_transform->get_mat());
}
#endif  // SUPPORT_FIXED_FUNCTION

#ifdef SUPPORT_FIXED_FUNCTION
////////////////////////////////////////////////////////////////////
//     Function: GLGraphicsStateGuardian::bind_clip_plane
//       Access: Protected, Virtual
//  Description: Called the first time a particular clip_plane has been
//               bound to a given id within a frame, this should set
//               up the associated hardware clip_plane with the clip_plane's
//               properties.
////////////////////////////////////////////////////////////////////
void CLP(GraphicsStateGuardian)::
bind_clip_plane(const NodePath &plane, int plane_id) {
  GLenum id = get_clip_plane_id(plane_id);

  CPT(TransformState) transform = plane.get_transform(_scene_setup->get_scene_root().get_parent());
  const PlaneNode *plane_node;
  DCAST_INTO_V(plane_node, plane.node());
  LPlane xformed_plane = plane_node->get_plane() * transform->get_mat();

#ifdef OPENGLES
  // OpenGL ES uses a single-precision call.
  LPlanef single_plane(LCAST(float, xformed_plane));
  glClipPlanef(id, single_plane.get_data());
#else
  // Mainline OpenGL uses a double-precision call.
  LPlaned double_plane(LCAST(double, xformed_plane));
  glClipPlane(id, double_plane.get_data());
#endif  // OPENGLES

  report_my_gl_errors();
}
#endif  // SUPPORT_FIXED_FUNCTION

#ifdef SUPPORT_FIXED_FUNCTION
////////////////////////////////////////////////////////////////////
//     Function: GLGraphicsStateGuardian::end_bind_clip_planes
//       Access: Protected, Virtual
//  Description: Called after before bind_clip_plane() has been called one
//               or more times (but before any geometry is issued or
//               additional state is changed), this is intended to
//               clean up any temporary changes to the state that may
//               have been made by begin_bind_clip_planes().
////////////////////////////////////////////////////////////////////
void CLP(GraphicsStateGuardian)::
end_bind_clip_planes() {
  glMatrixMode(GL_MODELVIEW);
  glPopMatrix();
}
#endif  // SUPPORT_FIXED_FUNCTION

////////////////////////////////////////////////////////////////////
//     Function: GLGraphicsStateGuardian::set_state_and_transform
//       Access: Public, Virtual
//  Description: Simultaneously resets the render state and the
//               transform state.
//
//               This transform specified is the "internal" net
//               transform, already converted into the GSG's internal
//               coordinate space by composing it to
//               get_cs_transform().  (Previously, this used to be the
//               "external" net transform, with the assumption that
//               that GSG would convert it internally, but that is no
//               longer the case.)
//
//               Special case: if (state==NULL), then the target
//               state is already stored in _target.
////////////////////////////////////////////////////////////////////
void CLP(GraphicsStateGuardian)::
set_state_and_transform(const RenderState *target,
                        const TransformState *transform) {
  report_my_gl_errors();
#ifndef NDEBUG
  if (gsg_cat.is_spam()) {
    gsg_cat.spam() << "Setting GSG state to " << (void *)target << ":\n";
    target->write(gsg_cat.spam(false), 2);
  }
#endif

  _state_pcollector.add_level(1);
  PStatGPUTimer timer1(this, _draw_set_state_pcollector);

  if (transform != _internal_transform) {
    //PStatGPUTimer timer(this, _draw_set_state_transform_pcollector);
    _transform_state_pcollector.add_level(1);
    _internal_transform = transform;
    do_issue_transform();
  }

  if (target == _state_rs && (_state_mask | _inv_state_mask).is_all_on()) {
    return;
  }
  _target_rs = target;

#ifndef OPENGLES_1
  _target_shader = (const ShaderAttrib *)
    _target_rs->get_attrib_def(ShaderAttrib::get_class_slot());
  _instance_count = _target_shader->get_instance_count();

  if (_target_shader != _state_shader) {
    //PStatGPUTimer timer(this, _draw_set_state_shader_pcollector);
    do_issue_shader();
    _state_shader = _target_shader;
    _state_mask.clear_bit(TextureAttrib::get_class_slot());
  }
#ifndef SUPPORT_FIXED_FUNCTION
  else if (_current_shader == NULL) { // In the case of OpenGL ES 2.x, we need to glUseShader before we draw anything.
    do_issue_shader();
    _state_mask.clear_bit(TextureAttrib::get_class_slot());
  }
#endif

  if (_current_shader_context != NULL) {
    _current_shader_context->set_state_and_transform(target, transform, _projection_mat);
  }
#endif

#ifdef SUPPORT_FIXED_FUNCTION
  int alpha_test_slot = AlphaTestAttrib::get_class_slot();
  if (_target_rs->get_attrib(alpha_test_slot) != _state_rs->get_attrib(alpha_test_slot) ||
      !_state_mask.get_bit(alpha_test_slot) ||
      (_target_shader->get_flag(ShaderAttrib::F_subsume_alpha_test) !=
       _state_shader->get_flag(ShaderAttrib::F_subsume_alpha_test))) {
    //PStatGPUTimer timer(this, _draw_set_state_alpha_test_pcollector);
    do_issue_alpha_test();
    _state_mask.set_bit(alpha_test_slot);
  }
#endif

  int antialias_slot = AntialiasAttrib::get_class_slot();
  if (_target_rs->get_attrib(antialias_slot) != _state_rs->get_attrib(antialias_slot) ||
      !_state_mask.get_bit(antialias_slot)) {
    //PStatGPUTimer timer(this, _draw_set_state_antialias_pcollector);
    do_issue_antialias();
    _state_mask.set_bit(antialias_slot);
  }

  int clip_plane_slot = ClipPlaneAttrib::get_class_slot();
  if (_target_rs->get_attrib(clip_plane_slot) != _state_rs->get_attrib(clip_plane_slot) ||
      !_state_mask.get_bit(clip_plane_slot)) {
    //PStatGPUTimer timer(this, _draw_set_state_clip_plane_pcollector);
    do_issue_clip_plane();
    _state_mask.set_bit(clip_plane_slot);
  }

  int color_slot = ColorAttrib::get_class_slot();
  int color_scale_slot = ColorScaleAttrib::get_class_slot();
  if (_target_rs->get_attrib(color_slot) != _state_rs->get_attrib(color_slot) ||
      _target_rs->get_attrib(color_scale_slot) != _state_rs->get_attrib(color_scale_slot) ||
      !_state_mask.get_bit(color_slot) ||
      !_state_mask.get_bit(color_scale_slot)) {
    //PStatGPUTimer timer(this, _draw_set_state_color_pcollector);
    do_issue_color();
    do_issue_color_scale();
    _state_mask.set_bit(color_slot);
    _state_mask.set_bit(color_scale_slot);
  }

  int cull_face_slot = CullFaceAttrib::get_class_slot();
  if (_target_rs->get_attrib(cull_face_slot) != _state_rs->get_attrib(cull_face_slot) ||
      !_state_mask.get_bit(cull_face_slot)) {
    //PStatGPUTimer timer(this, _draw_set_state_cull_face_pcollector);
    do_issue_cull_face();
    _state_mask.set_bit(cull_face_slot);
  }

  int depth_offset_slot = DepthOffsetAttrib::get_class_slot();
  if (_target_rs->get_attrib(depth_offset_slot) != _state_rs->get_attrib(depth_offset_slot) ||
      !_state_mask.get_bit(depth_offset_slot)) {
    //PStatGPUTimer timer(this, _draw_set_state_depth_offset_pcollector);
    do_issue_depth_offset();
    _state_mask.set_bit(depth_offset_slot);
  }

  int depth_test_slot = DepthTestAttrib::get_class_slot();
  if (_target_rs->get_attrib(depth_test_slot) != _state_rs->get_attrib(depth_test_slot) ||
      !_state_mask.get_bit(depth_test_slot)) {
    //PStatGPUTimer timer(this, _draw_set_state_depth_test_pcollector);
    do_issue_depth_test();
    _state_mask.set_bit(depth_test_slot);
  }

  int depth_write_slot = DepthWriteAttrib::get_class_slot();
  if (_target_rs->get_attrib(depth_write_slot) != _state_rs->get_attrib(depth_write_slot) ||
      !_state_mask.get_bit(depth_write_slot)) {
    //PStatGPUTimer timer(this, _draw_set_state_depth_write_pcollector);
    do_issue_depth_write();
    _state_mask.set_bit(depth_write_slot);
  }

  int render_mode_slot = RenderModeAttrib::get_class_slot();
  if (_target_rs->get_attrib(render_mode_slot) != _state_rs->get_attrib(render_mode_slot) ||
      !_state_mask.get_bit(render_mode_slot)) {
    //PStatGPUTimer timer(this, _draw_set_state_render_mode_pcollector);
    do_issue_render_mode();
    _state_mask.set_bit(render_mode_slot);
  }

#ifdef SUPPORT_FIXED_FUNCTION
  int rescale_normal_slot = RescaleNormalAttrib::get_class_slot();
  if (_target_rs->get_attrib(rescale_normal_slot) != _state_rs->get_attrib(rescale_normal_slot) ||
      !_state_mask.get_bit(rescale_normal_slot)) {
    //PStatGPUTimer timer(this, _draw_set_state_rescale_normal_pcollector);
    do_issue_rescale_normal();
    _state_mask.set_bit(rescale_normal_slot);
  }
#endif

#ifdef SUPPORT_FIXED_FUNCTION
  int shade_model_slot = ShadeModelAttrib::get_class_slot();
  if (_target_rs->get_attrib(shade_model_slot) != _state_rs->get_attrib(shade_model_slot) ||
      !_state_mask.get_bit(shade_model_slot)) {
    //PStatGPUTimer timer(this, _draw_set_state_shade_model_pcollector);
    do_issue_shade_model();
    _state_mask.set_bit(shade_model_slot);
  }
#endif

  int transparency_slot = TransparencyAttrib::get_class_slot();
  int color_write_slot = ColorWriteAttrib::get_class_slot();
  int color_blend_slot = ColorBlendAttrib::get_class_slot();
  if (_target_rs->get_attrib(transparency_slot) != _state_rs->get_attrib(transparency_slot) ||
      _target_rs->get_attrib(color_write_slot) != _state_rs->get_attrib(color_write_slot) ||
      _target_rs->get_attrib(color_blend_slot) != _state_rs->get_attrib(color_blend_slot) ||
      !_state_mask.get_bit(transparency_slot) ||
      !_state_mask.get_bit(color_write_slot) ||
      !_state_mask.get_bit(color_blend_slot) ||
      (_target_shader->get_flag(ShaderAttrib::F_disable_alpha_write) !=
       _state_shader->get_flag(ShaderAttrib::F_disable_alpha_write))) {
    //PStatGPUTimer timer(this, _draw_set_state_blending_pcollector);
    do_issue_blending();
    _state_mask.set_bit(transparency_slot);
    _state_mask.set_bit(color_write_slot);
    _state_mask.set_bit(color_blend_slot);
  }

  int texture_slot = TextureAttrib::get_class_slot();
  if (_target_rs->get_attrib(texture_slot) != _state_rs->get_attrib(texture_slot) ||
      !_state_mask.get_bit(texture_slot)) {
    //PStatGPUTimer timer(this, _draw_set_state_texture_pcollector);
    determine_target_texture();
    int prev_active = _num_active_texture_stages;
    do_issue_texture();

    // Since the TexGen and TexMatrix states depend partly on the
    // particular set of textures in use, we should force both of
    // those to be reissued every time we change the texture state.
    _state_mask.clear_bit(TexGenAttrib::get_class_slot());
    _state_mask.clear_bit(TexMatrixAttrib::get_class_slot());

    _state_texture = _target_texture;
    _state_mask.set_bit(texture_slot);
  }

  // If one of the previously-loaded TexGen modes modified the texture
  // matrix, then if either state changed, we have to change both of
  // them now.
  if (_tex_gen_modifies_mat) {
    int tex_gen_slot = TexGenAttrib::get_class_slot();
    int tex_matrix_slot = TexMatrixAttrib::get_class_slot();
    if (_target_rs->get_attrib(tex_gen_slot) != _state_rs->get_attrib(tex_gen_slot) ||
        _target_rs->get_attrib(tex_matrix_slot) != _state_rs->get_attrib(tex_matrix_slot) ||
        !_state_mask.get_bit(tex_gen_slot) ||
        !_state_mask.get_bit(tex_matrix_slot)) {
      _state_mask.clear_bit(tex_gen_slot);
      _state_mask.clear_bit(tex_matrix_slot);
    }
  }

  int tex_matrix_slot = TexMatrixAttrib::get_class_slot();
  if (_target_rs->get_attrib(tex_matrix_slot) != _state_rs->get_attrib(tex_matrix_slot) ||
      !_state_mask.get_bit(tex_matrix_slot)) {
    //PStatGPUTimer timer(this, _draw_set_state_tex_matrix_pcollector);
#ifdef SUPPORT_FIXED_FUNCTION
    do_issue_tex_matrix();
#endif
    _state_mask.set_bit(tex_matrix_slot);
#ifndef OPENGLES_1
    if (_current_shader_context) {
      _current_shader_context->issue_parameters(Shader::SSD_tex_matrix);
    }
#endif
  }

#ifdef SUPPORT_FIXED_FUNCTION
  int tex_gen_slot = TexGenAttrib::get_class_slot();
  if (_target_tex_gen != _state_tex_gen ||
      !_state_mask.get_bit(tex_gen_slot)) {
    //PStatGPUTimer timer(this, _draw_set_state_tex_gen_pcollector);
    do_issue_tex_gen();
    _state_tex_gen = _target_tex_gen;
    _state_mask.set_bit(tex_gen_slot);
  }
#endif

  int material_slot = MaterialAttrib::get_class_slot();
  if (_target_rs->get_attrib(material_slot) != _state_rs->get_attrib(material_slot) ||
      !_state_mask.get_bit(material_slot)) {
    //PStatGPUTimer timer(this, _draw_set_state_material_pcollector);
#ifdef SUPPORT_FIXED_FUNCTION
    do_issue_material();
#endif
    _state_mask.set_bit(material_slot);
  }

  int light_slot = LightAttrib::get_class_slot();
  if (_target_rs->get_attrib(light_slot) != _state_rs->get_attrib(light_slot) ||
      !_state_mask.get_bit(light_slot)) {
    //PStatGPUTimer timer(this, _draw_set_state_light_pcollector);
#ifdef SUPPORT_FIXED_FUNCTION
    do_issue_light();
#endif
    _state_mask.set_bit(light_slot);
  }

  int stencil_slot = StencilAttrib::get_class_slot();
  if (_target_rs->get_attrib(stencil_slot) != _state_rs->get_attrib(stencil_slot) ||
      !_state_mask.get_bit(stencil_slot)) {
    //PStatGPUTimer timer(this, _draw_set_state_stencil_pcollector);
    do_issue_stencil();
    _state_mask.set_bit(stencil_slot);
  }

  int fog_slot = FogAttrib::get_class_slot();
  if (_target_rs->get_attrib(fog_slot) != _state_rs->get_attrib(fog_slot) ||
      !_state_mask.get_bit(fog_slot)) {
    //PStatGPUTimer timer(this, _draw_set_state_fog_pcollector);
#ifdef SUPPORT_FIXED_FUNCTION
    do_issue_fog();
#endif
    _state_mask.set_bit(fog_slot);
  }

  int scissor_slot = ScissorAttrib::get_class_slot();
  if (_target_rs->get_attrib(scissor_slot) != _state_rs->get_attrib(scissor_slot) ||
      !_state_mask.get_bit(scissor_slot)) {
    //PStatGPUTimer timer(this, _draw_set_state_scissor_pcollector);
    do_issue_scissor();
    _state_mask.set_bit(scissor_slot);
  }

  _state_rs = _target_rs;
  maybe_gl_finish();
  report_my_gl_errors();
}

////////////////////////////////////////////////////////////////////
//     Function: GLGraphicsStateGuardian::free_pointers
//       Access: Protected, Virtual
//  Description: Frees some memory that was explicitly allocated
//               within the glgsg.
////////////////////////////////////////////////////////////////////
void CLP(GraphicsStateGuardian)::
free_pointers() {
#if defined(HAVE_CG) && !defined(OPENGLES)
  if (_cg_context != 0) {
    cgDestroyContext(_cg_context);
    _cg_context = 0;
  }
#endif
}

////////////////////////////////////////////////////////////////////
//     Function: GLGraphicsStateGuardian::do_issue_texture
//       Access: Protected, Virtual
//  Description: This is called by set_state_and_transform() when
//               the texture state has changed.
////////////////////////////////////////////////////////////////////
void CLP(GraphicsStateGuardian)::
do_issue_texture() {
  DO_PSTATS_STUFF(_texture_state_pcollector.add_level(1));

#ifdef OPENGLES_1
  update_standard_texture_bindings();
#else
  if (_current_shader_context == 0) {
    // No shader, or a non-Cg shader.
    if (_texture_binding_shader_context != 0) {
      _texture_binding_shader_context->disable_shader_texture_bindings();
    }
#ifdef SUPPORT_FIXED_FUNCTION
    update_standard_texture_bindings();
#endif
  } else {
    if (_texture_binding_shader_context == 0) {
#ifdef SUPPORT_FIXED_FUNCTION
      disable_standard_texture_bindings();
#endif
      _current_shader_context->update_shader_texture_bindings(NULL);
    } else {
      _current_shader_context->
        update_shader_texture_bindings(_texture_binding_shader_context);
    }
  }

  _texture_binding_shader = _current_shader;
  _texture_binding_shader_context = _current_shader_context;
#endif
}

#ifdef SUPPORT_FIXED_FUNCTION
////////////////////////////////////////////////////////////////////
//     Function: GLGraphicsStateGuardian::update_standard_texture_bindings
//       Access: Private
//  Description: Applies the appropriate set of textures for the
//               current state, using the standard fixed-function
//               pipeline.
////////////////////////////////////////////////////////////////////
void CLP(GraphicsStateGuardian)::
update_standard_texture_bindings() {
#ifndef NDEBUG
  if (_show_texture_usage) {
    update_show_usage_texture_bindings(-1);
    return;
  }
#endif // NDEBUG

  int num_stages = _target_texture->get_num_on_ff_stages();

#ifndef NDEBUG
  // Also check the _flash_texture.  If it is non-NULL, we need to
  // check to see if our flash_texture is in the texture stack here.
  // If so, then we need to call the special show_texture method
  // instead of the normal texture stack.
  if (_flash_texture != (Texture *)NULL) {
    double now = ClockObject::get_global_clock()->get_frame_time();
    int this_second = (int)floor(now);
    if (this_second & 1) {
      int show_stage_index = -1;
      for (int i = 0; i < num_stages && show_stage_index < 0; ++i) {
        TextureStage *stage = _target_texture->get_on_ff_stage(i);
        Texture *texture = _target_texture->get_on_texture(stage);
        if (texture == _flash_texture) {
          show_stage_index = i;
        }
      }

      if (show_stage_index >= 0) {
        update_show_usage_texture_bindings(show_stage_index);
        return;
      }
    }
  }
#endif  // NDEBUG

  nassertv(num_stages <= _max_texture_stages &&
           _num_active_texture_stages <= _max_texture_stages);

  _texture_involves_color_scale = false;

  int last_saved_result = -1;
  int last_stage = -1;
  int i;
  for (i = 0; i < num_stages; i++) {
    TextureStage *stage = _target_texture->get_on_ff_stage(i);
    Texture *texture = _target_texture->get_on_texture(stage);
    nassertv(texture != (Texture *)NULL);

    // Issue the texture on stage i.
    set_active_texture_stage(i);

    // First, turn off the previous texture mode.
    glDisable(GL_TEXTURE_2D);
    if (_supports_cube_map) {
      glDisable(GL_TEXTURE_CUBE_MAP);
    }

#ifndef OPENGLES
    glDisable(GL_TEXTURE_1D);
    if (_supports_3d_texture) {
      glDisable(GL_TEXTURE_3D);
    }
#endif  // OPENGLES

    int view = get_current_tex_view_offset() + stage->get_tex_view_offset();
    TextureContext *tc = texture->prepare_now(view, _prepared_objects, this);
    if (tc == (TextureContext *)NULL) {
      // Something wrong with this texture; skip it.
      continue;
    }

    // Then, turn on the current texture mode.
    GLenum target = get_texture_target(texture->get_texture_type());
    if (target == GL_NONE) {
      // Unsupported texture mode.
      continue;
    }
#ifndef OPENGLES
    if (target == GL_TEXTURE_2D_ARRAY || target == GL_TEXTURE_CUBE_MAP_ARRAY) {
      // Cannot be applied via the FFP.
      continue;
    }
#endif  // OPENGLES
    glEnable(target);

    if (!update_texture(tc, false)) {
      glDisable(target);
      continue;
    }
    // Don't DCAST(); we already did the verification in update_texture.
    CLP(TextureContext) *gtc = (CLP(TextureContext) *)tc;
    apply_texture(gtc);
    apply_sampler(i, _target_texture->get_on_sampler(stage), gtc);

    if (stage->involves_color_scale() && _color_scale_enabled) {
      LColor color = stage->get_color();
      color.set(color[0] * _current_color_scale[0],
                color[1] * _current_color_scale[1],
                color[2] * _current_color_scale[2],
                color[3] * _current_color_scale[3]);
      _texture_involves_color_scale = true;
      call_glTexEnvfv(GL_TEXTURE_ENV, GL_TEXTURE_ENV_COLOR, color);
    } else {
      call_glTexEnvfv(GL_TEXTURE_ENV, GL_TEXTURE_ENV_COLOR, stage->get_color());
    }

    if (stage->get_mode() == TextureStage::M_decal) {
      if (texture->get_num_components() < 3 && _supports_texture_combine) {
        // Make a special case for 1- and 2-channel decal textures.
        // OpenGL does not define their use with GL_DECAL for some
        // reason, so implement them using the combiner instead.
        glTexEnvi(GL_TEXTURE_ENV, GL_TEXTURE_ENV_MODE, GL_COMBINE);
        glTexEnvi(GL_TEXTURE_ENV, GL_COMBINE_RGB, GL_INTERPOLATE);
        glTexEnvi(GL_TEXTURE_ENV, GL_RGB_SCALE, 1);
        glTexEnvi(GL_TEXTURE_ENV, GL_ALPHA_SCALE, 1);
        glTexEnvi(GL_TEXTURE_ENV, GL_SRC0_RGB, GL_TEXTURE);
        glTexEnvi(GL_TEXTURE_ENV, GL_OPERAND0_RGB, GL_SRC_COLOR);
        glTexEnvi(GL_TEXTURE_ENV, GL_SRC1_RGB, GL_PREVIOUS);
        glTexEnvi(GL_TEXTURE_ENV, GL_OPERAND1_RGB, GL_SRC_COLOR);
        glTexEnvi(GL_TEXTURE_ENV, GL_SRC2_RGB, GL_TEXTURE);
        glTexEnvi(GL_TEXTURE_ENV, GL_OPERAND2_RGB, GL_SRC_ALPHA);

      } else {
        // Normal 3- and 4-channel decal textures.
        glTexEnvi(GL_TEXTURE_ENV, GL_TEXTURE_ENV_MODE, GL_DECAL);
      }

    } else if (stage->get_mode() == TextureStage::M_combine) {
      if (!_supports_texture_combine) {
        GLCAT.warning()
          << "TextureStage::M_combine mode is not supported.\n";
        glTexEnvi(GL_TEXTURE_ENV, GL_TEXTURE_ENV_MODE, GL_MODULATE);
      } else {
        glTexEnvi(GL_TEXTURE_ENV, GL_TEXTURE_ENV_MODE, GL_COMBINE);
        glTexEnvi(GL_TEXTURE_ENV, GL_COMBINE_RGB, GL_INTERPOLATE);
        glTexEnvi(GL_TEXTURE_ENV, GL_RGB_SCALE, stage->get_rgb_scale());
        glTexEnvi(GL_TEXTURE_ENV, GL_ALPHA_SCALE, stage->get_alpha_scale());
        glTexEnvi(GL_TEXTURE_ENV, GL_COMBINE_RGB,
                     get_texture_combine_type(stage->get_combine_rgb_mode()));

        switch (stage->get_num_combine_rgb_operands()) {
        case 3:
          glTexEnvi(GL_TEXTURE_ENV, GL_SRC2_RGB,
                       get_texture_src_type(stage->get_combine_rgb_source2(),
                                            last_stage, last_saved_result, i));
          glTexEnvi(GL_TEXTURE_ENV, GL_OPERAND2_RGB,
                       get_texture_operand_type(stage->get_combine_rgb_operand2()));
          // fall through

        case 2:
          glTexEnvi(GL_TEXTURE_ENV, GL_SRC1_RGB,
                       get_texture_src_type(stage->get_combine_rgb_source1(),
                                            last_stage, last_saved_result, i));
          glTexEnvi(GL_TEXTURE_ENV, GL_OPERAND1_RGB,
                       get_texture_operand_type(stage->get_combine_rgb_operand1()));
          // fall through

        case 1:
          glTexEnvi(GL_TEXTURE_ENV, GL_SRC0_RGB,
                       get_texture_src_type(stage->get_combine_rgb_source0(),
                                            last_stage, last_saved_result, i));
          glTexEnvi(GL_TEXTURE_ENV, GL_OPERAND0_RGB,
                       get_texture_operand_type(stage->get_combine_rgb_operand0()));
          // fall through

        default:
          break;
        }
        glTexEnvi(GL_TEXTURE_ENV, GL_COMBINE_ALPHA,
                     get_texture_combine_type(stage->get_combine_alpha_mode()));

        switch (stage->get_num_combine_alpha_operands()) {
        case 3:
          glTexEnvi(GL_TEXTURE_ENV, GL_SRC2_ALPHA,
                       get_texture_src_type(stage->get_combine_alpha_source2(),
                                            last_stage, last_saved_result, i));
          glTexEnvi(GL_TEXTURE_ENV, GL_OPERAND2_ALPHA,
                       get_texture_operand_type(stage->get_combine_alpha_operand2()));
          // fall through

        case 2:
          glTexEnvi(GL_TEXTURE_ENV, GL_SRC1_ALPHA,
                       get_texture_src_type(stage->get_combine_alpha_source1(),
                                            last_stage, last_saved_result, i));
          glTexEnvi(GL_TEXTURE_ENV, GL_OPERAND1_ALPHA,
                       get_texture_operand_type(stage->get_combine_alpha_operand1()));
          // fall through

        case 1:
          glTexEnvi(GL_TEXTURE_ENV, GL_SRC0_ALPHA,
                       get_texture_src_type(stage->get_combine_alpha_source0(),
                                            last_stage, last_saved_result, i));
          glTexEnvi(GL_TEXTURE_ENV, GL_OPERAND0_ALPHA,
                       get_texture_operand_type(stage->get_combine_alpha_operand0()));
          // fall through

        default:
          break;
        }
      }
    } else {
      GLint glmode = get_texture_apply_mode_type(stage->get_mode());
      glTexEnvi(GL_TEXTURE_ENV, GL_TEXTURE_ENV_MODE, glmode);
    }

    if (stage->get_saved_result()) {
      // This texture's result will be "saved" for a future stage's
      // input.
      last_saved_result = i;
    } else {
      // This is a regular texture stage; it will be the "previous"
      // input for the next stage.
      last_stage = i;
    }
  }

  // Disable the texture stages that are no longer used.
  for (i = num_stages; i < _num_active_texture_stages; i++) {
    set_active_texture_stage(i);
    glDisable(GL_TEXTURE_2D);
    if (_supports_cube_map) {
      glDisable(GL_TEXTURE_CUBE_MAP);
    }
#ifndef OPENGLES
    glDisable(GL_TEXTURE_1D);
    if (_supports_3d_texture) {
      glDisable(GL_TEXTURE_3D);
    }
#endif  // OPENGLES
  }

  // Save the count of texture stages for next time.
  _num_active_texture_stages = num_stages;

  report_my_gl_errors();
}
#endif  // SUPPORT_FIXED_FUNCTION

////////////////////////////////////////////////////////////////////
//     Function: GLGraphicsStateGuardian::apply_white_texture
//       Access: Private
//  Description: Applies a white dummy texture.  This is useful to
//               bind to a texture slot when a texture is missing.
////////////////////////////////////////////////////////////////////
void CLP(GraphicsStateGuardian)::
apply_white_texture() {
  if (_white_texture != 0) {
    glBindTexture(GL_TEXTURE_2D, _white_texture);
    return;
  }

  glGenTextures(1, &_white_texture);
  glBindTexture(GL_TEXTURE_2D, _white_texture);
  glTexParameteri(GL_TEXTURE_2D, GL_TEXTURE_WRAP_S, GL_REPEAT);
  glTexParameteri(GL_TEXTURE_2D, GL_TEXTURE_WRAP_T, GL_REPEAT);
  glTexParameteri(GL_TEXTURE_2D, GL_TEXTURE_MIN_FILTER, GL_NEAREST);
  glTexParameteri(GL_TEXTURE_2D, GL_TEXTURE_MAG_FILTER, GL_NEAREST);

  unsigned char data[] = {0xff, 0xff, 0xff, 0xff};
  glTexImage2D(GL_TEXTURE_2D, 0, GL_RGBA, 1, 1, 0,
               GL_RGBA, GL_UNSIGNED_BYTE, data);
}

////////////////////////////////////////////////////////////////////
//     Function: GLGraphicsStateGuardian::get_white_texture
//       Access: Private
//  Description: Returns a white dummy texture.  This is useful to
//               bind to a texture slot when a texture is missing.
////////////////////////////////////////////////////////////////////
GLuint CLP(GraphicsStateGuardian)::
get_white_texture() {
  if (_white_texture == 0) {
    apply_white_texture();
  }
  return _white_texture;
}

#ifndef NDEBUG
////////////////////////////////////////////////////////////////////
//     Function: GLGraphicsStateGuardian::update_show_usage_texture_bindings
//       Access: Private
//  Description: This is a special function that loads the usage
//               textures in gl-show-texture-usage mode, instead of
//               loading the actual used textures.
//
//               If the indicated stage_index is >= 0, then it is the
//               particular texture that is shown.  Otherwise, the
//               textures are rotated through based on
//               show_texture_usage_index.
////////////////////////////////////////////////////////////////////
void CLP(GraphicsStateGuardian)::
update_show_usage_texture_bindings(int show_stage_index) {
  int num_stages = _target_texture->get_num_on_ff_stages();

  nassertv(num_stages <= _max_texture_stages &&
           _num_active_texture_stages <= _max_texture_stages);

  _texture_involves_color_scale = false;

  // First, we walk through the list of textures and pretend to render
  // them all, even though we don't actually render them, just so
  // Panda will keep track of the list of "active" textures correctly
  // during the flash.
  int i;
  for (i = 0; i < num_stages; i++) {
    TextureStage *stage = _target_texture->get_on_ff_stage(i);
    Texture *texture = _target_texture->get_on_texture(stage);
    nassertv(texture != (Texture *)NULL);

    int view = get_current_tex_view_offset() + stage->get_tex_view_offset();
    TextureContext *tc = texture->prepare_now(view, _prepared_objects, this);
    if (tc == (TextureContext *)NULL) {
      // Something wrong with this texture; skip it.
      break;
    }
    tc->enqueue_lru(&_prepared_objects->_graphics_memory_lru);
  }

#ifdef SUPPORT_FIXED_FUNCTION
  // Disable all texture stages.
  for (i = 0; i < _num_active_texture_stages; i++) {
    set_active_texture_stage(i);
#ifndef OPENGLES
    glDisable(GL_TEXTURE_1D);
#endif  // OPENGLES
    glDisable(GL_TEXTURE_2D);
    if (_supports_3d_texture) {
#ifndef OPENGLES_1
      glDisable(GL_TEXTURE_3D);
#endif  // OPENGLES_1
    }
    if (_supports_cube_map) {
      glDisable(GL_TEXTURE_CUBE_MAP);
    }
  }
#endif

  // Save the count of texture stages for next time.
  _num_active_texture_stages = num_stages;

  if (num_stages > 0) {
    // Now, pick just one texture stage to apply.
    if (show_stage_index >= 0 && show_stage_index < num_stages) {
      i = show_stage_index;
    } else {
      i = _show_texture_usage_index % num_stages;
    }

    TextureStage *stage = _target_texture->get_on_ff_stage(i);
    Texture *texture = _target_texture->get_on_texture(stage);
    nassertv(texture != (Texture *)NULL);

    // Choose the corresponding usage texture and apply it.
    set_active_texture_stage(i);
#ifdef SUPPORT_FIXED_FUNCTION
    glEnable(GL_TEXTURE_2D);
#endif

    UsageTextureKey key(texture->get_x_size(), texture->get_y_size());
    UsageTextures::iterator ui = _usage_textures.find(key);
    GLuint index;
    if (ui == _usage_textures.end()) {
      // Need to create a new texture for this size.
      glGenTextures(1, &index);
      glBindTexture(GL_TEXTURE_2D, index);
      //TODO: this could be a lot simpler with glTexStorage2D
      // followed by a call to glClearTexImage.
      upload_usage_texture(texture->get_x_size(), texture->get_y_size());
      _usage_textures[key] = index;

    } else {
      // Just bind the previously-created texture.
      index = (*ui).second;
      glBindTexture(GL_TEXTURE_2D, index);
    }

    if (GLCAT.is_spam()) {
      GLCAT.spam()
        << "glBindTexture(GL_TEXTURE_2D, " << index << ")\n";
    }

    //TODO: glBindSampler(0) ?
  }

  report_my_gl_errors();
}
#endif  // NDEBUG

#ifndef NDEBUG
////////////////////////////////////////////////////////////////////
//     Function: GLGraphicsStateGuardian::upload_usage_texture
//       Access: Protected
//  Description: Uploads a special "usage" texture intended to be
//               applied only in gl-show-texture-usage mode, to reveal
//               where texture memory is being spent.
////////////////////////////////////////////////////////////////////
void CLP(GraphicsStateGuardian)::
upload_usage_texture(int width, int height) {
  glTexParameteri(GL_TEXTURE_2D, GL_TEXTURE_WRAP_S, GL_REPEAT);
  glTexParameteri(GL_TEXTURE_2D, GL_TEXTURE_WRAP_T, GL_REPEAT);
  glTexParameteri(GL_TEXTURE_2D, GL_TEXTURE_MIN_FILTER, GL_NEAREST_MIPMAP_NEAREST);
  glTexParameteri(GL_TEXTURE_2D, GL_TEXTURE_MAG_FILTER, GL_NEAREST);

  if (GLCAT.is_debug()) {
    GLCAT.debug()
      << "upload_usage_texture(" << width << ", " << height << ")\n";
  }

  static LColor colors[3] = {
    LColor(0.4, 0.5f, 0.8f, 1.0f),   // mipmap 0: blue
    LColor(1.0f, 1.0f, 0.0f, 1.0f),   // mipmap 1: yellow
    LColor(0.8f, 0.3, 0.3, 1.0f),   // mipmap 2 and higher: red
  };


  // Allocate a temporary array large enough to contain the toplevel
  // mipmap.
  PN_uint32 *buffer = (PN_uint32 *)PANDA_MALLOC_ARRAY(width * height * 4);

  int n = 0;
  while (true) {
    // Choose the color for the nth mipmap.
    LColor c = colors[min(n, 2)];

    // A simple union to store the colors values bytewise, and get the
    // answer wordwise, independently of machine byte-ordernig.
    union {
      struct {
        unsigned char r, g, b, a;
      } b;
      PN_uint32 w;
    } store;

    store.b.r = (unsigned char)(c[0] * 255.0f);
    store.b.g = (unsigned char)(c[1] * 255.0f);
    store.b.b = (unsigned char)(c[2] * 255.0f);
    store.b.a = 0xff;

    // Fill in the array.
    int num_pixels = width * height;
    for (int p = 0; p < num_pixels; ++p) {
      buffer[p] = store.w;
    }

    glTexImage2D(GL_TEXTURE_2D, n, GL_RGBA, width, height, 0,
                 GL_RGBA, GL_UNSIGNED_BYTE, buffer);
    if (width == 1 && height == 1) {
      // That was the last mipmap level.
      break;
    }

    width = max(width >> 1, 1);
    height = max(height >> 1, 1);
    ++n;
  }

  PANDA_FREE_ARRAY(buffer);
}
#endif  // NDEBUG

#ifdef SUPPORT_FIXED_FUNCTION
////////////////////////////////////////////////////////////////////
//     Function: GLGraphicsStateGuardian::disable_standard_texture_bindings
//       Access: Private
//  Description:
////////////////////////////////////////////////////////////////////
void CLP(GraphicsStateGuardian)::
disable_standard_texture_bindings() {
  // Disable the texture stages that are no longer used.
  for (int i = 0; i < _num_active_texture_stages; i++) {
    set_active_texture_stage(i);
#ifndef OPENGLES
    glDisable(GL_TEXTURE_1D);
#endif  // OPENGLES
    glDisable(GL_TEXTURE_2D);
    if (_supports_3d_texture) {
#ifndef OPENGLES_1
      glDisable(GL_TEXTURE_3D);
#endif  // OPENGLES_1
    }
    if (_supports_cube_map) {
      glDisable(GL_TEXTURE_CUBE_MAP);
    }
  }

  _num_active_texture_stages = 0;

  report_my_gl_errors();
}
#endif  // SUPPORT_FIXED_FUNCTION

#ifdef SUPPORT_FIXED_FUNCTION
////////////////////////////////////////////////////////////////////
//     Function: GLGraphicsStateGuardian::do_issue_tex_matrix
//       Access: Protected
//  Description:
////////////////////////////////////////////////////////////////////
void CLP(GraphicsStateGuardian)::
do_issue_tex_matrix() {
  nassertv(_num_active_texture_stages <= _max_texture_stages);

  for (int i = 0; i < _num_active_texture_stages; i++) {
    TextureStage *stage = _target_texture->get_on_ff_stage(i);
    set_active_texture_stage(i);

    glMatrixMode(GL_TEXTURE);

    const TexMatrixAttrib *target_tex_matrix;
    _target_rs->get_attrib_def(target_tex_matrix);

    if (target_tex_matrix->has_stage(stage)) {
      call_glLoadMatrix(target_tex_matrix->get_mat(stage));
    } else {
      glLoadIdentity();

      // For some reason, the glLoadIdentity() call doesn't work on
      // my Dell laptop's IBM OpenGL driver, when used in
      // conjunction with glTexGen(), below.  But explicitly loading
      // an identity matrix does work.  But this buggy-driver
      // workaround might have other performance implications, so I
      // leave it out.
      // call_glLoadMatrix(LMatrix4::ident_mat());
    }
  }
  report_my_gl_errors();
}
#endif  // SUPPORT_FIXED_FUNCTION

#ifdef SUPPORT_FIXED_FUNCTION
////////////////////////////////////////////////////////////////////
//     Function: GLGraphicsStateGuardian::do_issue_tex_gen
//       Access: Protected
//  Description:
////////////////////////////////////////////////////////////////////
void CLP(GraphicsStateGuardian)::
do_issue_tex_gen() {
  bool force_normal = false;

  nassertv(_num_active_texture_stages <= _max_texture_stages);

  // These are passed in for the four OBJECT_PLANE or EYE_PLANE
  // values; they effectively define an identity matrix that maps
  // the spatial coordinates one-for-one to UV's.  If you want a
  // mapping other than identity, use a TexMatrixAttrib (or a
  // TexProjectorEffect).
  static const PN_stdfloat s_data[4] = { 1, 0, 0, 0 };
  static const PN_stdfloat t_data[4] = { 0, 1, 0, 0 };
  static const PN_stdfloat r_data[4] = { 0, 0, 1, 0 };
  static const PN_stdfloat q_data[4] = { 0, 0, 0, 1 };

  _tex_gen_modifies_mat = false;

  bool got_point_sprites = false;

  for (int i = 0; i < _num_active_texture_stages; i++) {
    TextureStage *stage = _target_texture->get_on_ff_stage(i);
    set_active_texture_stage(i);
    if (_supports_point_sprite) {
#ifdef OPENGLES
      glTexEnvi(GL_POINT_SPRITE_OES, GL_COORD_REPLACE_OES, GL_FALSE);
#else
      glTexEnvi(GL_POINT_SPRITE_ARB, GL_COORD_REPLACE_ARB, GL_FALSE);
#endif  // OPENGLES
    }

#ifndef OPENGLES  // TexGen not supported by OpenGL ES.
    glDisable(GL_TEXTURE_GEN_S);
    glDisable(GL_TEXTURE_GEN_T);
    glDisable(GL_TEXTURE_GEN_R);
    glDisable(GL_TEXTURE_GEN_Q);

    TexGenAttrib::Mode mode = _target_tex_gen->get_mode(stage);
    switch (mode) {
    case TexGenAttrib::M_off:
    case TexGenAttrib::M_unused2:
      break;

    case TexGenAttrib::M_eye_sphere_map:
      glTexGeni(GL_S, GL_TEXTURE_GEN_MODE, GL_SPHERE_MAP);
      glTexGeni(GL_T, GL_TEXTURE_GEN_MODE, GL_SPHERE_MAP);
      glEnable(GL_TEXTURE_GEN_S);
      glEnable(GL_TEXTURE_GEN_T);
      force_normal = true;
      break;

    case TexGenAttrib::M_eye_cube_map:
      if (_supports_cube_map) {
        // We need to rotate the normals out of GL's coordinate
        // system and into the user's coordinate system.  We do this
        // by composing a transform onto the texture matrix.
        LMatrix4 mat = _inv_cs_transform->get_mat();
        mat.set_row(3, LVecBase3(0.0f, 0.0f, 0.0f));
        glMatrixMode(GL_TEXTURE);
        GLPf(MultMatrix)(mat.get_data());

        // Now we need to reset the texture matrix next time
        // around to undo this.
        _tex_gen_modifies_mat = true;

        glTexGeni(GL_S, GL_TEXTURE_GEN_MODE, GL_REFLECTION_MAP);
        glTexGeni(GL_T, GL_TEXTURE_GEN_MODE, GL_REFLECTION_MAP);
        glTexGeni(GL_R, GL_TEXTURE_GEN_MODE, GL_REFLECTION_MAP);
        glEnable(GL_TEXTURE_GEN_S);
        glEnable(GL_TEXTURE_GEN_T);
        glEnable(GL_TEXTURE_GEN_R);
        force_normal = true;
      }
      break;

    case TexGenAttrib::M_world_cube_map:
      if (_supports_cube_map) {
        // We dynamically transform normals from eye space to world
        // space by applying the appropriate rotation transform to
        // the current texture matrix.  Unlike M_world_position, we
        // can't achieve this effect by monkeying with the modelview
        // transform, since the current modelview doesn't affect
        // GL_REFLECTION_MAP.
        CPT(TransformState) camera_transform = _scene_setup->get_camera_transform()->compose(_inv_cs_transform);

        LMatrix4 mat = camera_transform->get_mat();
        mat.set_row(3, LVecBase3(0.0f, 0.0f, 0.0f));
        glMatrixMode(GL_TEXTURE);
        GLPf(MultMatrix)(mat.get_data());

        // Now we need to reset the texture matrix next time
        // around to undo this.
        _tex_gen_modifies_mat = true;

        glTexGeni(GL_S, GL_TEXTURE_GEN_MODE, GL_REFLECTION_MAP);
        glTexGeni(GL_T, GL_TEXTURE_GEN_MODE, GL_REFLECTION_MAP);
        glTexGeni(GL_R, GL_TEXTURE_GEN_MODE, GL_REFLECTION_MAP);
        glEnable(GL_TEXTURE_GEN_S);
        glEnable(GL_TEXTURE_GEN_T);
        glEnable(GL_TEXTURE_GEN_R);
        force_normal = true;
      }
      break;

    case TexGenAttrib::M_eye_normal:
      if (_supports_cube_map) {
        // We need to rotate the normals out of GL's coordinate
        // system and into the user's coordinate system.  We do this
        // by composing a transform onto the texture matrix.
        LMatrix4 mat = _inv_cs_transform->get_mat();
        mat.set_row(3, LVecBase3(0.0f, 0.0f, 0.0f));
        glMatrixMode(GL_TEXTURE);
        GLPf(MultMatrix)(mat.get_data());

        // Now we need to reset the texture matrix next time
        // around to undo this.
        _tex_gen_modifies_mat = true;

        glTexGeni(GL_S, GL_TEXTURE_GEN_MODE, GL_NORMAL_MAP);
        glTexGeni(GL_T, GL_TEXTURE_GEN_MODE, GL_NORMAL_MAP);
        glTexGeni(GL_R, GL_TEXTURE_GEN_MODE, GL_NORMAL_MAP);
        glEnable(GL_TEXTURE_GEN_S);
        glEnable(GL_TEXTURE_GEN_T);
        glEnable(GL_TEXTURE_GEN_R);
        force_normal = true;
      }
      break;

    case TexGenAttrib::M_world_normal:
      if (_supports_cube_map) {
        // We dynamically transform normals from eye space to world
        // space by applying the appropriate rotation transform to
        // the current texture matrix.  Unlike M_world_position, we
        // can't achieve this effect by monkeying with the modelview
        // transform, since the current modelview doesn't affect
        // GL_NORMAL_MAP.
        CPT(TransformState) camera_transform = _scene_setup->get_camera_transform()->compose(_inv_cs_transform);

        LMatrix4 mat = camera_transform->get_mat();
        mat.set_row(3, LVecBase3(0.0f, 0.0f, 0.0f));
        glMatrixMode(GL_TEXTURE);
        GLPf(MultMatrix)(mat.get_data());

        // Now we need to reset the texture matrix next time
        // around to undo this.
        _tex_gen_modifies_mat = true;

        glTexGeni(GL_S, GL_TEXTURE_GEN_MODE, GL_NORMAL_MAP);
        glTexGeni(GL_T, GL_TEXTURE_GEN_MODE, GL_NORMAL_MAP);
        glTexGeni(GL_R, GL_TEXTURE_GEN_MODE, GL_NORMAL_MAP);
        glEnable(GL_TEXTURE_GEN_S);
        glEnable(GL_TEXTURE_GEN_T);
        glEnable(GL_TEXTURE_GEN_R);
        force_normal = true;
      }
      break;

    case TexGenAttrib::M_eye_position:
      // To represent eye position correctly, we need to temporarily
      // load the coordinate-system transform.
      glMatrixMode(GL_MODELVIEW);
      glPushMatrix();
      call_glLoadMatrix(_cs_transform->get_mat());

      glTexGeni(GL_S, GL_TEXTURE_GEN_MODE, GL_EYE_LINEAR);
      glTexGeni(GL_T, GL_TEXTURE_GEN_MODE, GL_EYE_LINEAR);
      glTexGeni(GL_R, GL_TEXTURE_GEN_MODE, GL_EYE_LINEAR);
      glTexGeni(GL_Q, GL_TEXTURE_GEN_MODE, GL_EYE_LINEAR);

      GLPfv(TexGen)(GL_S, GL_EYE_PLANE, s_data);
      GLPfv(TexGen)(GL_T, GL_EYE_PLANE, t_data);
      GLPfv(TexGen)(GL_R, GL_EYE_PLANE, r_data);
      GLPfv(TexGen)(GL_Q, GL_EYE_PLANE, q_data);

      glEnable(GL_TEXTURE_GEN_S);
      glEnable(GL_TEXTURE_GEN_T);
      glEnable(GL_TEXTURE_GEN_R);
      glEnable(GL_TEXTURE_GEN_Q);

      glMatrixMode(GL_MODELVIEW);
      glPopMatrix();
      break;

    case TexGenAttrib::M_world_position:
      // We achieve world position coordinates by using the eye
      // position mode, and loading the transform of the root
      // node--thus putting the "eye" at the root.
      {
        glMatrixMode(GL_MODELVIEW);
        glPushMatrix();
        CPT(TransformState) root_transform = _cs_transform->compose(_scene_setup->get_world_transform());
        call_glLoadMatrix(root_transform->get_mat());
        glTexGeni(GL_S, GL_TEXTURE_GEN_MODE, GL_EYE_LINEAR);
        glTexGeni(GL_T, GL_TEXTURE_GEN_MODE, GL_EYE_LINEAR);
        glTexGeni(GL_R, GL_TEXTURE_GEN_MODE, GL_EYE_LINEAR);
        glTexGeni(GL_Q, GL_TEXTURE_GEN_MODE, GL_EYE_LINEAR);

        GLPfv(TexGen)(GL_S, GL_EYE_PLANE, s_data);
        GLPfv(TexGen)(GL_T, GL_EYE_PLANE, t_data);
        GLPfv(TexGen)(GL_R, GL_EYE_PLANE, r_data);
        GLPfv(TexGen)(GL_Q, GL_EYE_PLANE, q_data);

        glEnable(GL_TEXTURE_GEN_S);
        glEnable(GL_TEXTURE_GEN_T);
        glEnable(GL_TEXTURE_GEN_R);
        glEnable(GL_TEXTURE_GEN_Q);

        glMatrixMode(GL_MODELVIEW);
        glPopMatrix();
      }
      break;

    case TexGenAttrib::M_point_sprite:
      if (_supports_point_sprite) {
#ifdef OPENGLES
        glTexEnvi(GL_POINT_SPRITE_OES, GL_COORD_REPLACE_OES, GL_TRUE);
#else
        glTexEnvi(GL_POINT_SPRITE_ARB, GL_COORD_REPLACE_ARB, GL_TRUE);
#endif
        got_point_sprites = true;
      }
      break;

    case TexGenAttrib::M_constant:
      // To generate a constant UV(w) coordinate everywhere, we use
      // EYE_LINEAR mode, but we construct a special matrix that
      // flattens the vertex position to zero and then adds our
      // desired value.
      {
        const LTexCoord3 &v = _target_tex_gen->get_constant_value(stage);

        glTexGeni(GL_S, GL_TEXTURE_GEN_MODE, GL_OBJECT_LINEAR);
        glTexGeni(GL_T, GL_TEXTURE_GEN_MODE, GL_OBJECT_LINEAR);
        glTexGeni(GL_R, GL_TEXTURE_GEN_MODE, GL_OBJECT_LINEAR);
        glTexGeni(GL_Q, GL_TEXTURE_GEN_MODE, GL_OBJECT_LINEAR);

        LVecBase4 s(0.0f, 0.0f, 0.0f, v[0]);
        LVecBase4 t(0.0f, 0.0f, 0.0f, v[1]);
        LVecBase4 r(0.0f, 0.0f, 0.0f, v[2]);

        GLPfv(TexGen)(GL_S, GL_OBJECT_PLANE, s.get_data());
        GLPfv(TexGen)(GL_T, GL_OBJECT_PLANE, t.get_data());
        GLPfv(TexGen)(GL_R, GL_OBJECT_PLANE, r.get_data());
        GLPfv(TexGen)(GL_Q, GL_OBJECT_PLANE, q_data);

        glEnable(GL_TEXTURE_GEN_S);
        glEnable(GL_TEXTURE_GEN_T);
        glEnable(GL_TEXTURE_GEN_R);
        glEnable(GL_TEXTURE_GEN_Q);
      }
      break;

    case TexGenAttrib::M_unused:
      break;
    }
#endif  // OPENGLES
  }

  if (got_point_sprites != _tex_gen_point_sprite) {
    _tex_gen_point_sprite = got_point_sprites;
#ifdef OPENGLES
    if (_tex_gen_point_sprite) {
      glEnable(GL_POINT_SPRITE_OES);
    } else {
      glDisable(GL_POINT_SPRITE_OES);
    }
#else
    if (_tex_gen_point_sprite) {
      glEnable(GL_POINT_SPRITE_ARB);
    } else {
      glDisable(GL_POINT_SPRITE_ARB);
    }
#endif  // OPENGLES
  }

  report_my_gl_errors();
}
#endif  // SUPPORT_FIXED_FUNCTION

////////////////////////////////////////////////////////////////////
//     Function: GLGraphicsStateGuardian::specify_texture
//       Access: Protected
//  Description: Specifies the texture parameters.  Returns true if
//               the texture may need to be reloaded.  Pass non-NULL
//               sampler argument to use different sampler settings.
////////////////////////////////////////////////////////////////////
bool CLP(GraphicsStateGuardian)::
specify_texture(CLP(TextureContext) *gtc, const SamplerState &sampler) {
  nassertr(gtc->_handle == 0 /* can't modify tex with active handle */, false);

  Texture *tex = gtc->get_texture();

  GLenum target = get_texture_target(tex->get_texture_type());
  if (target == GL_NONE) {
    // Unsupported target (e.g. 3-d texturing on GL 1.1).
    return false;
  }
#ifndef OPENGLES
  if (target == GL_TEXTURE_BUFFER) {
    // Buffer textures may not receive texture parameters.
    return false;
  }
#endif  // OPENGLES

  // Record the active sampler settings.
  gtc->_active_sampler = sampler;

  glTexParameteri(target, GL_TEXTURE_WRAP_S,
                  get_texture_wrap_mode(sampler.get_wrap_u()));
#ifndef OPENGLES
  if (target != GL_TEXTURE_1D) {
    glTexParameteri(target, GL_TEXTURE_WRAP_T,
                    get_texture_wrap_mode(sampler.get_wrap_v()));
  }
#endif
#ifdef OPENGLES_2
  if (target == GL_TEXTURE_3D_OES) {
    glTexParameteri(target, GL_TEXTURE_WRAP_R_OES,
                    get_texture_wrap_mode(sampler.get_wrap_w()));
  }
#endif
#ifndef OPENGLES
  if (target == GL_TEXTURE_3D) {
    glTexParameteri(target, GL_TEXTURE_WRAP_R,
                    get_texture_wrap_mode(sampler.get_wrap_w()));
  }

  LColor border_color = sampler.get_border_color();
  call_glTexParameterfv(target, GL_TEXTURE_BORDER_COLOR, border_color);
#endif  // OPENGLES

  SamplerState::FilterType minfilter = sampler.get_effective_minfilter();
  SamplerState::FilterType magfilter = sampler.get_effective_magfilter();
  bool uses_mipmaps = SamplerState::is_mipmap(minfilter) && !gl_ignore_mipmaps;

#ifndef NDEBUG
  if (gl_force_mipmaps) {
    minfilter = SamplerState::FT_linear_mipmap_linear;
    magfilter = SamplerState::FT_linear;
    uses_mipmaps = true;
  }
#endif

  if (!tex->might_have_ram_image()) {
    // If it's a dynamically generated texture (that is, the RAM image
    // isn't available so it didn't pass through the CPU), we should
    // enable GL-generated mipmaps if we can.
    if (!_supports_generate_mipmap) {
      // However, if the GPU doesn't support mipmap generation, we
      // have to turn it off.
      uses_mipmaps = false;
    }
  }

  glTexParameteri(target, GL_TEXTURE_MIN_FILTER,
                  get_texture_filter_type(minfilter, !uses_mipmaps));
  glTexParameteri(target, GL_TEXTURE_MAG_FILTER,
                  get_texture_filter_type(magfilter, true));

  // Set anisotropic filtering.
  if (_supports_anisotropy) {
    PN_stdfloat anisotropy = sampler.get_effective_anisotropic_degree();
    anisotropy = min(anisotropy, _max_anisotropy);
    anisotropy = max(anisotropy, (PN_stdfloat)1.0);
    glTexParameterf(target, GL_TEXTURE_MAX_ANISOTROPY_EXT, anisotropy);
  }

#ifndef OPENGLES_1
  if (tex->get_format() == Texture::F_depth_stencil ||
      tex->get_format() == Texture::F_depth_component ||
      tex->get_format() == Texture::F_depth_component16 ||
      tex->get_format() == Texture::F_depth_component24 ||
      tex->get_format() == Texture::F_depth_component32) {
#ifdef SUPPORT_FIXED_FUNCTION
    glTexParameteri(target, GL_DEPTH_TEXTURE_MODE_ARB, GL_INTENSITY);
#endif
    if (_supports_shadow_filter) {
      if ((sampler.get_magfilter() == SamplerState::FT_shadow) ||
          (sampler.get_minfilter() == SamplerState::FT_shadow)) {
        glTexParameteri(target, GL_TEXTURE_COMPARE_MODE_ARB, GL_COMPARE_R_TO_TEXTURE_ARB);
        glTexParameteri(target, GL_TEXTURE_COMPARE_FUNC_ARB, GL_LEQUAL);
      } else {
        glTexParameteri(target, GL_TEXTURE_COMPARE_MODE_ARB, GL_NONE);
        glTexParameteri(target, GL_TEXTURE_COMPARE_FUNC_ARB, GL_LEQUAL);
      }
    }
  }
#endif

#ifndef OPENGLES
  if (_supports_texture_lod) {
    glTexParameterf(target, GL_TEXTURE_MIN_LOD, sampler.get_min_lod());
    glTexParameterf(target, GL_TEXTURE_MAX_LOD, sampler.get_max_lod());
  }

  if (_supports_texture_lod_bias) {
    glTexParameterf(target, GL_TEXTURE_LOD_BIAS, sampler.get_lod_bias());
  }
#endif

  report_my_gl_errors();

  if (uses_mipmaps && !gtc->_uses_mipmaps) {
    // Suddenly we require mipmaps.  This means the texture may need
    // reloading.
    return true;
  }

  return false;
}

////////////////////////////////////////////////////////////////////
//     Function: GLGraphicsStateGuardian::apply_texture
//       Access: Protected
//  Description: Updates OpenGL with the current information for this
//               texture, and makes it the current texture available
//               for rendering.
////////////////////////////////////////////////////////////////////
bool CLP(GraphicsStateGuardian)::
apply_texture(CLP(TextureContext) *gtc) {
  gtc->set_active(true);
  GLenum target = get_texture_target(gtc->get_texture()->get_texture_type());
  if (target == GL_NONE) {
    return false;
  }

  if (gtc->_target != target) {
    // The target has changed.  That means we have to re-bind a new
    // texture object.
    gtc->reset_data();
    gtc->_target = target;
  }

  glBindTexture(target, gtc->_index);
  if (GLCAT.is_spam()) {
    GLCAT.spam()
      << "glBindTexture(0x" << hex << target << dec << ", " << gtc->_index << ")\n";
  }

  report_my_gl_errors();
  return true;
}

////////////////////////////////////////////////////////////////////
//     Function: GLGraphicsStateGuardian::apply_sampler
//       Access: Protected
//  Description: Updates OpenGL with the current information for this
//               sampler, and makes it the current sampler available
//               for rendering.  Use NULL to unbind the sampler.
//
//               If the GSG doesn't support sampler objects, the
//               sampler settings are applied to the given texture
//               context instead.
////////////////////////////////////////////////////////////////////
bool CLP(GraphicsStateGuardian)::
apply_sampler(GLuint unit, const SamplerState &sampler, CLP(TextureContext) *gtc) {
#ifndef OPENGLES
  if (_supports_sampler_objects) {
    // We support sampler objects.  Prepare the sampler object and
    // bind it to the indicated texture unit.
    SamplerContext *sc = sampler.prepare_now(get_prepared_objects(), this);
    nassertr(sc != (SamplerContext *)NULL, false);
    CLP(SamplerContext) *gsc = DCAST(CLP(SamplerContext), sc);

    gsc->enqueue_lru(&_prepared_objects->_sampler_object_lru);

    _glBindSampler(unit, gsc->_index);

    if (GLCAT.is_spam()) {
      GLCAT.spam() << "glBindSampler(" << unit << ", "
                   << gsc->_index << "): " << sampler << "\n";
    }

  } else
#endif  // OPENGLES
  {
    // We don't support sampler objects.  We'll have to bind the
    // texture and change the texture parameters if they don't match.
    if (gtc->_active_sampler != sampler) {
      set_active_texture_stage(unit);
      apply_texture(gtc);
      specify_texture(gtc, sampler);
    }
  }

  if (sampler.uses_mipmaps() && !gtc->_uses_mipmaps && !gl_ignore_mipmaps) {
    // The texture wasn't created with mipmaps, but we are trying
    // to sample it with mipmaps.  We will need to reload it.
<<<<<<< HEAD
    apply_texture(gtc);
=======
    GLCAT.info()
      << "reloading texture " << gtc->get_texture()->get_name()
      << " with mipmaps\n";

    apply_texture(tc);
>>>>>>> 375baaaa
    gtc->mark_needs_reload();
    bool okflag = upload_texture(gtc, false, true);
    if (!okflag) {
      GLCAT.error()
        << "Could not load " << *gtc->get_texture() << "\n";
      return false;
    }
  }

  report_my_gl_errors();
  return true;
}

////////////////////////////////////////////////////////////////////
//     Function: GLGraphicsStateGuardian::upload_texture
//       Access: Protected
//  Description: Uploads the entire texture image to OpenGL, including
//               all pages.
//
//               The return value is true if successful, or false if
//               the texture has no image.
////////////////////////////////////////////////////////////////////
bool CLP(GraphicsStateGuardian)::
upload_texture(CLP(TextureContext) *gtc, bool force, bool uses_mipmaps) {
  PStatGPUTimer timer(this, _load_texture_pcollector);

  Texture *tex = gtc->get_texture();

  if (_effective_incomplete_render && !force) {
    bool has_image = _supports_compressed_texture ? tex->has_ram_image() : tex->has_uncompressed_ram_image();
    if (!has_image && tex->might_have_ram_image() &&
        tex->has_simple_ram_image() &&
        !_loader.is_null()) {
      // If we don't have the texture data right now, go get it, but in
      // the meantime load a temporary simple image in its place.
      async_reload_texture(gtc);
      has_image = _supports_compressed_texture ? tex->has_ram_image() : tex->has_uncompressed_ram_image();
      if (!has_image) {
        if (gtc->was_simple_image_modified()) {
          return upload_simple_texture(gtc);
        }
        return true;
      }
    }
  }

  CPTA_uchar image;
  if (_supports_compressed_texture) {
    image = tex->get_ram_image();
  } else {
    image = tex->get_uncompressed_ram_image();
  }

  Texture::CompressionMode image_compression;
  if (image.is_null()) {
    image_compression = Texture::CM_off;
  } else {
    image_compression = tex->get_ram_image_compression();
  }

  if (!get_supports_compressed_texture_format(image_compression)) {
    image = tex->get_uncompressed_ram_image();
    image_compression = Texture::CM_off;
  }

  int mipmap_bias = 0;

  int width = tex->get_x_size();
  int height = tex->get_y_size();
  int depth = tex->get_z_size();

  // If we'll use immutable texture storage, we have to pick a sized
  // image format.
  bool force_sized = (gl_immutable_texture_storage && _supports_tex_storage) ||
                     (tex->get_texture_type() == Texture::TT_buffer_texture);

  GLint internal_format = get_internal_image_format(tex, force_sized);
  GLint external_format = get_external_image_format(tex);
  GLenum component_type = get_component_type(tex->get_component_type());

  if (GLCAT.is_debug()) {
    if (image.is_null()) {
      GLCAT.debug()
        << "loading texture with NULL image";
    } else if (image_compression != Texture::CM_off) {
      GLCAT.debug()
        << "loading pre-compressed texture";
    } else if (is_compressed_format(internal_format)) {
      GLCAT.debug()
        << "loading compressed texture";
    } else {
      GLCAT.debug()
        << "loading uncompressed texture";
    }
    GLCAT.debug(false) << " " << tex->get_name() << "\n";
  }

  // Ensure that the texture fits within the GL's specified limits.
  // Need to split dimensions because of texture arrays
  int max_dimension_x;
  int max_dimension_y;
  int max_dimension_z;

  switch (tex->get_texture_type()) {
  case Texture::TT_3d_texture:
    max_dimension_x = _max_3d_texture_dimension;
    max_dimension_y = _max_3d_texture_dimension;
    max_dimension_z = _max_3d_texture_dimension;
    break;

  case Texture::TT_cube_map:
    max_dimension_x = _max_cube_map_dimension;
    max_dimension_y = _max_cube_map_dimension;
    max_dimension_z = 6;
    break;

  case Texture::TT_2d_texture_array:
    max_dimension_x = _max_texture_dimension;
    max_dimension_y = _max_texture_dimension;
    max_dimension_z = _max_2d_texture_array_layers;
    break;

  case Texture::TT_cube_map_array:
    max_dimension_x = _max_texture_dimension;
    max_dimension_y = _max_texture_dimension;
    max_dimension_z = int(_max_2d_texture_array_layers / 6) * 6;
    break;

  case Texture::TT_buffer_texture:
    max_dimension_x = _max_buffer_texture_size;
    max_dimension_y = 1;
    max_dimension_z = 1;
    break;

  default:
    max_dimension_x = _max_texture_dimension;
    max_dimension_y = _max_texture_dimension;
    max_dimension_z = 1;
  }

  if (max_dimension_x == 0 || max_dimension_y == 0 || max_dimension_z == 0) {
    // Guess this GL doesn't support cube mapping/3d textures/2d texture arrays.
    report_my_gl_errors();
    return false;
  }

  // If it doesn't fit, we have to reduce it on-the-fly.  We do this
  // by incrementing the mipmap_bias, so we're effectively loading a
  // lower mipmap level.  This requires generating the mipmaps on
  // the CPU if they haven't already been generated.  It would have
  // been better if the user had specified max-texture-dimension to
  // reduce the texture at load time instead; of course, the user
  // doesn't always know ahead of time what the hardware limits are.

  if ((max_dimension_x > 0 && max_dimension_y > 0 && max_dimension_z > 0) &&
      image_compression == Texture::CM_off) {
    while (tex->get_expected_mipmap_x_size(mipmap_bias) > max_dimension_x ||
           tex->get_expected_mipmap_y_size(mipmap_bias) > max_dimension_y ||
           tex->get_expected_mipmap_z_size(mipmap_bias) > max_dimension_z) {
      ++mipmap_bias;
    }

    if (mipmap_bias >= tex->get_num_ram_mipmap_images()) {
      // We need to generate some more mipmap images.
      if (tex->has_ram_image()) {
        tex->generate_ram_mipmap_images();
        if (mipmap_bias >= tex->get_num_ram_mipmap_images()) {
          // It didn't work.  Send the smallest we've got, and hope
          // for the best.
          mipmap_bias = tex->get_num_ram_mipmap_images() - 1;
        }
      }
    }

    width = tex->get_expected_mipmap_x_size(mipmap_bias);
    height = tex->get_expected_mipmap_y_size(mipmap_bias);
    depth = tex->get_expected_mipmap_z_size(mipmap_bias);

    if (mipmap_bias != 0) {
      GLCAT.info()
        << "Reducing image " << tex->get_name()
        << " from " << tex->get_x_size() << " x " << tex->get_y_size()
        << " x " << tex->get_z_size() << " to "
        << width << " x " << height << " x " << depth << "\n";
    }
  }

  if (image_compression != Texture::CM_off) {
    Texture::QualityLevel quality_level = tex->get_effective_quality_level();

#ifndef OPENGLES
    switch (quality_level) {
    case Texture::QL_fastest:
      glHint(GL_TEXTURE_COMPRESSION_HINT, GL_FASTEST);
      break;

    case Texture::QL_default:
    case Texture::QL_normal:
      glHint(GL_TEXTURE_COMPRESSION_HINT, GL_DONT_CARE);
      break;

    case Texture::QL_best:
      glHint(GL_TEXTURE_COMPRESSION_HINT, GL_NICEST);
      break;
    }
#endif
  }

  glPixelStorei(GL_UNPACK_ALIGNMENT, 1);

  GLenum target = get_texture_target(tex->get_texture_type());
  uses_mipmaps = (uses_mipmaps && !gl_ignore_mipmaps) || gl_force_mipmaps;
#ifndef OPENGLES
  if (target == GL_TEXTURE_BUFFER) {
    // Buffer textures may not have mipmaps.
    uses_mipmaps = false;
  }
#endif  // OPENGLES

  bool needs_reload = false;
  if (!gtc->_has_storage ||
      gtc->_uses_mipmaps != uses_mipmaps ||
      gtc->_internal_format != internal_format ||
      gtc->_width != width ||
      gtc->_height != height ||
      gtc->_depth != depth) {
    // We need to reload a new GL Texture object.
    needs_reload = true;

    if (_use_object_labels) {
      // This seems like a good time to assign a label for the debug messages.
      const string &name = tex->get_name();
      _glObjectLabel(GL_TEXTURE, gtc->_index, name.size(), name.data());
    }
  }

  if (needs_reload && gtc->_immutable) {
    GLCAT.warning() << "Attempt to modify texture with immutable storage, recreating texture.\n";
    gtc->reset_data();
    glBindTexture(target, gtc->_index);

    if (GLCAT.is_spam()) {
      GLCAT.spam()
        << "glBindTexture(0x" << hex << target << dec << ", " << gtc->_index << ")\n";
    }
  }

#ifndef OPENGLES
  if (target == GL_TEXTURE_BUFFER) {
    // Buffer textures don't support mipmappping.
    gtc->_generate_mipmaps = false;

    if (gtc->_buffer == 0) {
      // The buffer object wasn't created yet.
      _glGenBuffers(1, &gtc->_buffer);
      _glBindBuffer(GL_TEXTURE_BUFFER, gtc->_buffer);
      _glTexBuffer(GL_TEXTURE_BUFFER, internal_format, gtc->_buffer);
      needs_reload = true;
    } else {
      _glBindBuffer(GL_TEXTURE_BUFFER, gtc->_buffer);
      if (gtc->_internal_format != internal_format) {
        _glTexBuffer(GL_TEXTURE_BUFFER, internal_format, gtc->_buffer);
      }
    }
  } else
#endif  // !OPENGLES
  if (needs_reload) {
    // Figure out whether mipmaps will be generated by the GPU or by
    // Panda (or not at all), and how many mipmap levels should be created.
    gtc->_generate_mipmaps = false;
    int num_levels = 1;
    CPTA_uchar image = tex->get_ram_mipmap_image(mipmap_bias);

    if (image.is_null()) {
      // We don't even have a RAM image, so we have no choice but to let
      // mipmaps be generated on the GPU.
      if (uses_mipmaps) {
        if (_supports_generate_mipmap) {
          num_levels = tex->get_expected_num_mipmap_levels() - mipmap_bias;
          gtc->_generate_mipmaps = true;
        } else {
          // If it can't, do without mipmaps.
          num_levels = 1;
          glTexParameteri(target, GL_TEXTURE_MIN_FILTER, GL_LINEAR);
        }
      }

    } else {
      if (uses_mipmaps) {
        num_levels = tex->get_num_ram_mipmap_images() - mipmap_bias;

        if (num_levels <= 1) {
          // No RAM mipmap levels available.  Should we generate some?
          if (!_supports_generate_mipmap || !driver_generate_mipmaps ||
              image_compression != Texture::CM_off) {
            // Yes, the GL can't or won't generate them, so we need to.
            // Note that some drivers (nVidia) will *corrupt memory* if
            // you ask them to generate mipmaps for a pre-compressed
            // texture.
            tex->generate_ram_mipmap_images();
            num_levels = tex->get_num_ram_mipmap_images() - mipmap_bias;
          }
        }

        if (num_levels <= 1) {
          // We don't have mipmap levels in RAM.  Ask the GL to generate
          // them if it can.
          if (_supports_generate_mipmap) {
            num_levels = tex->get_expected_num_mipmap_levels() - mipmap_bias;
            gtc->_generate_mipmaps = true;
          } else {
            // If it can't, do without mipmaps.
            glTexParameteri(target, GL_TEXTURE_MIN_FILTER, GL_LINEAR);
            num_levels = 1;
          }
        }
      }
    }

#ifndef OPENGLES // OpenGL ES doesn't have GL_TEXTURE_MAX_LEVEL.
    if (is_at_least_gl_version(1, 2)) {
      // By the time we get here, we have a pretty good prediction for
      // the number of mipmaps we're going to have, so tell the GL that's
      // all it's going to get.
      glTexParameteri(target, GL_TEXTURE_MAX_LEVEL, num_levels - 1);
    }
#endif

#ifndef OPENGLES_2
    if (gtc->_generate_mipmaps && _glGenerateMipmap == NULL) {
      // The old, deprecated way to generate mipmaps.
      glTexParameteri(target, GL_GENERATE_MIPMAP, GL_TRUE);
    }
#endif

#if !defined(SUPPORT_FIXED_FUNCTION) && !defined(OPENGLES_2)
    // Do we need to apply a swizzle mask to emulate these deprecated
    // texture formats?
    switch (tex->get_format()) {
    case Texture::F_alpha:
      glTexParameteri(target, GL_TEXTURE_SWIZZLE_R, GL_ONE);
      glTexParameteri(target, GL_TEXTURE_SWIZZLE_G, GL_ONE);
      glTexParameteri(target, GL_TEXTURE_SWIZZLE_B, GL_ONE);
      glTexParameteri(target, GL_TEXTURE_SWIZZLE_A, GL_RED);
      break;

    case Texture::F_luminance:
      glTexParameteri(target, GL_TEXTURE_SWIZZLE_R, GL_RED);
      glTexParameteri(target, GL_TEXTURE_SWIZZLE_G, GL_RED);
      glTexParameteri(target, GL_TEXTURE_SWIZZLE_B, GL_RED);
      glTexParameteri(target, GL_TEXTURE_SWIZZLE_A, GL_ONE);
      break;

    case Texture::F_luminance_alpha:
      glTexParameteri(target, GL_TEXTURE_SWIZZLE_R, GL_RED);
      glTexParameteri(target, GL_TEXTURE_SWIZZLE_G, GL_RED);
      glTexParameteri(target, GL_TEXTURE_SWIZZLE_B, GL_RED);
      glTexParameteri(target, GL_TEXTURE_SWIZZLE_A, GL_GREEN);
      break;

    default:
      break;
    }
#endif

    // Allocate immutable storage for the texture, after which we can subload it.
    // Pre-allocating storage using glTexStorage is more efficient than using glTexImage
    // to load all of the individual images one by one later, but we are not allowed to
    // change the texture size or number of mipmap levels after this point.
    if (gl_immutable_texture_storage && _supports_tex_storage && !gtc->_has_storage) {
      if (GLCAT.is_debug()) {
        GLCAT.debug()
          << "allocating storage for texture " << tex->get_name() << ", " << width
           << " x " << height << " x " << depth << ", mipmaps " << num_levels
          << ", uses_mipmaps = " << uses_mipmaps << "\n";
      }

      switch (tex->get_texture_type()) {
      case Texture::TT_buffer_texture:
        // Won't get here, but squelch compiler warning
      case Texture::TT_1d_texture:
        _glTexStorage1D(target, num_levels, internal_format, width);
        break;
      case Texture::TT_2d_texture:
      case Texture::TT_cube_map:
        _glTexStorage2D(target, num_levels, internal_format, width, height);
        break;
      case Texture::TT_3d_texture:
      case Texture::TT_2d_texture_array:
      case Texture::TT_cube_map_array:
        _glTexStorage3D(target, num_levels, internal_format, width, height, depth);
        break;
      }

      gtc->_has_storage = true;
      gtc->_immutable = true;
      gtc->_uses_mipmaps = uses_mipmaps;
      gtc->_internal_format = internal_format;
      gtc->_width = width;
      gtc->_height = height;
      gtc->_depth = depth;
      gtc->update_data_size_bytes(get_texture_memory_size(gtc));

      needs_reload = false;
    }
  } else {
    // Maybe we need to generate mipmaps on the CPU.
    if (!image.is_null() && uses_mipmaps) {
      if (tex->get_num_ram_mipmap_images() - mipmap_bias <= 1) {
        // No RAM mipmap levels available.  Should we generate some?
        if (!_supports_generate_mipmap || !driver_generate_mipmaps ||
            image_compression != Texture::CM_off) {
          // Yes, the GL can't or won't generate them, so we need to.
          // Note that some drivers (nVidia) will *corrupt memory* if
          // you ask them to generate mipmaps for a pre-compressed
          // texture.
          tex->generate_ram_mipmap_images();
        }
      }
    }
  }

  bool success = true;
  if (tex->get_texture_type() == Texture::TT_cube_map) {
    // A cube map must load six different 2-d images (which are stored
    // as the six pages of the system ram image).
    if (!_supports_cube_map) {
      report_my_gl_errors();
      return false;
    }
    nassertr(target == GL_TEXTURE_CUBE_MAP, false);

    success = success && upload_texture_image
      (gtc, needs_reload, uses_mipmaps, mipmap_bias,
       GL_TEXTURE_CUBE_MAP, GL_TEXTURE_CUBE_MAP_POSITIVE_X,
       internal_format, external_format, component_type,
       true, 0, image_compression);

    success = success && upload_texture_image
      (gtc, needs_reload, uses_mipmaps, mipmap_bias,
       GL_TEXTURE_CUBE_MAP, GL_TEXTURE_CUBE_MAP_NEGATIVE_X,
       internal_format, external_format, component_type,
       true, 1, image_compression);

    success = success && upload_texture_image
      (gtc, needs_reload, uses_mipmaps, mipmap_bias,
       GL_TEXTURE_CUBE_MAP, GL_TEXTURE_CUBE_MAP_POSITIVE_Y,
       internal_format, external_format, component_type,
       true, 2, image_compression);

    success = success && upload_texture_image
      (gtc, needs_reload, uses_mipmaps, mipmap_bias,
       GL_TEXTURE_CUBE_MAP, GL_TEXTURE_CUBE_MAP_NEGATIVE_Y,
       internal_format, external_format, component_type,
       true, 3, image_compression);

    success = success && upload_texture_image
      (gtc, needs_reload, uses_mipmaps, mipmap_bias,
       GL_TEXTURE_CUBE_MAP, GL_TEXTURE_CUBE_MAP_POSITIVE_Z,
       internal_format, external_format, component_type,
       true, 4, image_compression);

    success = success && upload_texture_image
      (gtc, needs_reload, uses_mipmaps, mipmap_bias,
       GL_TEXTURE_CUBE_MAP, GL_TEXTURE_CUBE_MAP_NEGATIVE_Z,
       internal_format, external_format, component_type,
       true, 5, image_compression);

  } else {
    // Any other kind of texture can be loaded all at once.
    success = upload_texture_image
      (gtc, needs_reload, uses_mipmaps, mipmap_bias, target,
       target, internal_format, external_format,
       component_type, false, 0, image_compression);
  }

  if (gtc->_generate_mipmaps && _glGenerateMipmap != NULL &&
      !image.is_null()) {
    // We uploaded an image; we may need to generate mipmaps.
    if (GLCAT.is_debug()) {
      GLCAT.debug()
        << "generating mipmaps for texture " << tex->get_name() << ", "
        << width << " x " << height << " x " << depth
        << ", uses_mipmaps = " << uses_mipmaps << "\n";
    }
    _glGenerateMipmap(target);
  }

  maybe_gl_finish();

  if (success) {
    if (needs_reload) {
      gtc->_has_storage = true;
      gtc->_uses_mipmaps = uses_mipmaps;
      gtc->_internal_format = internal_format;
      gtc->_width = width;
      gtc->_height = height;
      gtc->_depth = depth;

      gtc->update_data_size_bytes(get_texture_memory_size(gtc));
    }

    nassertr(gtc->_has_storage, false);

    if (tex->get_post_load_store_cache()) {
      tex->set_post_load_store_cache(false);
      // OK, get the RAM image, and save it in a BamCache record.
      if (do_extract_texture_data(gtc)) {
        if (tex->has_ram_image()) {
          BamCache *cache = BamCache::get_global_ptr();
          PT(BamCacheRecord) record = cache->lookup(tex->get_fullpath(), "txo");
          if (record != (BamCacheRecord *)NULL) {
            record->set_data(tex, tex);
            cache->store(record);
          }
        }
      }
    }

    GraphicsEngine *engine = get_engine();
    nassertr(engine != (GraphicsEngine *)NULL, false);
    engine->texture_uploaded(tex);
    gtc->mark_loaded();

    report_my_gl_errors();
    return true;
  }

  report_my_gl_errors();
  return false;
}

////////////////////////////////////////////////////////////////////
//     Function: GLGraphicsStateGuardian::upload_texture_image
//       Access: Protected
//  Description: Loads a texture image, or one page of a cube map
//               image, from system RAM to texture memory.
//
//               texture_target is normally the same thing as
//               page_target; both represent the GL target onto which
//               the texture image is loaded, e.g. GL_TEXTURE_1D,
//               GL_TEXTURE_2D, etc.  The only time they may differ is
//               in the case of cube mapping, in which case
//               texture_target will be target for the overall
//               texture, e.g. GL_TEXTURE_CUBE_MAP, and page_target
//               will be the target for this particular page,
//               e.g. GL_TEXTURE_CUBE_MAP_POSITIVE_X.
////////////////////////////////////////////////////////////////////
bool CLP(GraphicsStateGuardian)::
upload_texture_image(CLP(TextureContext) *gtc, bool needs_reload,
                     bool uses_mipmaps, int mipmap_bias,
                     GLenum texture_target, GLenum page_target,
                     GLint internal_format,
                     GLint external_format, GLenum component_type,
                     bool one_page_only, int z,
                     Texture::CompressionMode image_compression) {
  // Make sure the error stack is cleared out before we begin.
  clear_my_gl_errors();

  if (texture_target == GL_NONE) {
    // Unsupported target (e.g. 3-d texturing on GL 1.1).
    return false;
  }
  if (image_compression != Texture::CM_off && !_supports_compressed_texture) {
    return false;
  }

  Texture *tex = gtc->get_texture();
  nassertr(tex != (Texture *)NULL, false);

  CPTA_uchar image = tex->get_ram_mipmap_image(mipmap_bias);
  int width = tex->get_expected_mipmap_x_size(mipmap_bias);
  int height = tex->get_expected_mipmap_y_size(mipmap_bias);
  int depth = tex->get_expected_mipmap_z_size(mipmap_bias);

  // Determine the number of images to upload.
  int num_levels = 1;
  if (uses_mipmaps) {
    num_levels = tex->get_expected_num_mipmap_levels();
  }

  int num_ram_mipmap_levels = 0;
  if (!image.is_null()) {
    if (uses_mipmaps) {
      num_ram_mipmap_levels = tex->get_num_ram_mipmap_images();
    } else {
      num_ram_mipmap_levels = 1;
    }
  }

#ifndef OPENGLES
  if (needs_reload || num_ram_mipmap_levels > 0) {
    // Make sure that any incoherent writes to this texture have been synced.
    if (gtc->needs_barrier(GL_TEXTURE_UPDATE_BARRIER_BIT)) {
      issue_memory_barrier(GL_TEXTURE_UPDATE_BARRIER_BIT);
    }
  }
#endif

  if (!needs_reload) {
    // Try to subload the image over the existing GL Texture object,
    // possibly saving on texture memory fragmentation.

    if (GLCAT.is_debug()) {
      if (num_ram_mipmap_levels == 0) {
        if (tex->has_clear_color()) {
          GLCAT.debug()
            << "clearing texture " << tex->get_name() << ", "
            << width << " x " << height << " x " << depth << ", z = " << z
            << ", uses_mipmaps = " << uses_mipmaps << ", clear_color = "
            << tex->get_clear_color() << "\n";
        } else {
          GLCAT.debug()
            << "not loading NULL image for texture " << tex->get_name()
            << ", " << width << " x " << height << " x " << depth
            << ", z = " << z << ", uses_mipmaps = " << uses_mipmaps << "\n";
        }
      } else {
        GLCAT.debug()
          << "updating image data of texture " << tex->get_name()
          << ", " << width << " x " << height << " x " << depth
          << ", z = " << z << ", mipmaps " << num_ram_mipmap_levels
          << ", uses_mipmaps = " << uses_mipmaps << "\n";
      }
    }

    for (int n = mipmap_bias; n < num_levels; ++n) {
      // we grab the mipmap pointer first, if it is NULL we grab the
      // normal mipmap image pointer which is a PTA_uchar
      const unsigned char *image_ptr = (unsigned char*)tex->get_ram_mipmap_pointer(n);
      CPTA_uchar ptimage;
      if (image_ptr == (const unsigned char *)NULL) {
        ptimage = tex->get_ram_mipmap_image(n);
        if (ptimage.is_null()) {
          if (n < num_ram_mipmap_levels) {
            // We were told we'd have this many RAM mipmap images, but
            // we don't.  Raise a warning.
            GLCAT.warning()
              << "No mipmap level " << n << " defined for " << tex->get_name()
              << "\n";
            break;
          }

          if (tex->has_clear_color()) {
            // The texture has a clear color, so we should fill this mipmap
            // level to a solid color.
#ifndef OPENGLES
            if (texture_target != GL_TEXTURE_BUFFER) {
              if (_supports_clear_texture) {
                // We can do that with the convenient glClearTexImage function.
                string clear_data = tex->get_clear_data();

                _glClearTexImage(gtc->_index, n - mipmap_bias, external_format,
                                 component_type, (void *)clear_data.data());
                continue;
              }
            } else {
              if (_supports_clear_buffer) {
                // For buffer textures we need to clear the underlying storage.
                string clear_data = tex->get_clear_data();

                _glClearBufferData(GL_TEXTURE_BUFFER, internal_format, external_format,
                                   component_type, (const void *)clear_data.data());
                continue;
              }
            }
#endif  // OPENGLES
            // Ask the Texture class to create the mipmap level in RAM.
            // It'll fill it in with the correct clear color, which we
            // can then upload.
            ptimage = tex->make_ram_mipmap_image(n);

          } else {
            // No clear color and no more images.
            break;
          }
        }
        image_ptr = ptimage;
      }

      PTA_uchar bgr_image;
      size_t view_size = tex->get_ram_mipmap_view_size(n);
      if (image_ptr != (const unsigned char *)NULL) {
        const unsigned char *orig_image_ptr = image_ptr;
        image_ptr += view_size * gtc->get_view();
        if (one_page_only) {
          view_size = tex->get_ram_mipmap_page_size(n);
          image_ptr += view_size * z;
        }
        nassertr(image_ptr >= orig_image_ptr && image_ptr + view_size <= orig_image_ptr + tex->get_ram_mipmap_image_size(n), false);

        if (!_supports_bgr && image_compression == Texture::CM_off) {
          // If the GL doesn't claim to support BGR, we may have to reverse
          // the component ordering of the image.
          image_ptr = fix_component_ordering(bgr_image, image_ptr, view_size,
                                             external_format, tex);
        }
      }

      int width = tex->get_expected_mipmap_x_size(n);
      int height = tex->get_expected_mipmap_y_size(n);
      int depth = tex->get_expected_mipmap_z_size(n);

#ifdef DO_PSTATS
      _data_transferred_pcollector.add_level(view_size);
#endif
      switch (texture_target) {
#ifndef OPENGLES_1
      case GL_TEXTURE_3D:
        if (_supports_3d_texture) {
          if (image_compression == Texture::CM_off) {
            _glTexSubImage3D(page_target, n - mipmap_bias, 0, 0, 0, width, height, depth,
                             external_format, component_type, image_ptr);
          } else {
            _glCompressedTexSubImage3D(page_target, n - mipmap_bias, 0, 0, 0, width, height, depth,
                                       external_format, view_size, image_ptr);
          }
        } else {
          report_my_gl_errors();
          return false;
        }
        break;
#endif  // OPENGLES_1

#ifndef OPENGLES
      case GL_TEXTURE_1D:
        if (image_compression == Texture::CM_off) {
          glTexSubImage1D(page_target, n - mipmap_bias, 0, width,
                          external_format, component_type, image_ptr);
        } else {
          _glCompressedTexSubImage1D(page_target, n - mipmap_bias, 0, width,
                                     external_format, view_size, image_ptr);
        }
        break;
#endif  // OPENGLES

#ifndef OPENGLES
      case GL_TEXTURE_2D_ARRAY:
      case GL_TEXTURE_CUBE_MAP_ARRAY:
        if (_supports_2d_texture_array) {
          if (image_compression == Texture::CM_off) {
            _glTexSubImage3D(page_target, n - mipmap_bias, 0, 0, 0, width, height, depth,
                             external_format, component_type, image_ptr);
          } else {
            _glCompressedTexSubImage3D(page_target, n - mipmap_bias, 0, 0, 0, width, height, depth,
                                       external_format, view_size, image_ptr);
          }
        } else {
          report_my_gl_errors();
          return false;
        }
        break;
#endif  // OPENGLES

#ifndef OPENGLES
      case GL_TEXTURE_BUFFER:
        if (_supports_buffer_texture) {
          _glBufferSubData(GL_TEXTURE_BUFFER, 0, view_size, image_ptr);
        } else {
          report_my_gl_errors();
          return false;
        }
        break;
#endif  // OPENGLES

      default:
        if (image_compression == Texture::CM_off) {
          if (n==0) {
            // It's unfortunate that we can't adjust the width, too,
            // but TexSubImage2D doesn't accept a row-stride parameter.
            height = tex->get_y_size() - tex->get_pad_y_size();
          }
          glTexSubImage2D(page_target, n - mipmap_bias, 0, 0, width, height,
                          external_format, component_type, image_ptr);
        } else {
          _glCompressedTexSubImage2D(page_target, n - mipmap_bias, 0, 0, width, height,
                                     external_format, view_size, image_ptr);
        }
        break;
      }
    }

    // Did that fail?  If it did, we'll immediately try again, this
    // time loading the texture from scratch.
    GLenum error_code = gl_get_error();
    if (error_code != GL_NO_ERROR) {
      if (GLCAT.is_debug()) {
        GLCAT.debug()
          << "GL texture subload failed for " << tex->get_name()
          << " : " << get_error_string(error_code) << "\n";
      }
      needs_reload = true;
    }
  }

  if (needs_reload) {
    // Load the image up from scratch, creating a new GL Texture
    // object.
    if (GLCAT.is_debug()) {
      GLCAT.debug()
        << "loading new texture object for " << tex->get_name() << ", " << width
        << " x " << height << " x " << depth << ", z = " << z << ", mipmaps "
        << num_ram_mipmap_levels << ", uses_mipmaps = " << uses_mipmaps << "\n";
    }

    // If there is immutable storage, this is impossible to do, and we should
    // not have gotten here at all.
    nassertr(!gtc->_immutable, false);

    if (num_ram_mipmap_levels == 0) {
      if (GLCAT.is_debug()) {
        GLCAT.debug()
          << "  (initializing NULL image)\n";
      }

      if ((external_format == GL_DEPTH_STENCIL) && get_supports_depth_stencil()) {
#ifdef OPENGLES
        component_type = GL_UNSIGNED_INT_24_8_OES;
#else
        component_type = GL_UNSIGNED_INT_24_8_EXT;
#endif
      }
    }

    for (int n = mipmap_bias; n < num_levels; ++n) {
      const unsigned char *image_ptr = (unsigned char*)tex->get_ram_mipmap_pointer(n);
      CPTA_uchar ptimage;
      if (image_ptr == (const unsigned char *)NULL) {
        ptimage = tex->get_ram_mipmap_image(n);
        if (ptimage.is_null()) {
          if (n < num_ram_mipmap_levels) {
            // We were told we'd have this many RAM mipmap images, but
            // we don't.  Raise a warning.
            GLCAT.warning()
              << "No mipmap level " << n << " defined for " << tex->get_name()
              << "\n";
#ifndef OPENGLES
            if (is_at_least_gl_version(1, 2)) {
              // Tell the GL we have no more mipmaps for it to use.
              glTexParameteri(texture_target, GL_TEXTURE_MAX_LEVEL, n - mipmap_bias);
            }
#endif
            break;
          }

          if (tex->has_clear_color()) {
            // Ask the Texture class to create the mipmap level in RAM.
            // It'll fill it in with the correct clear color, which we
            // can then upload.
            ptimage = tex->make_ram_mipmap_image(n);
          }
        }
        image_ptr = ptimage;
      }

      PTA_uchar bgr_image;
      size_t view_size = tex->get_ram_mipmap_view_size(n);
      if (image_ptr != (const unsigned char *)NULL) {
        const unsigned char *orig_image_ptr = image_ptr;
        image_ptr += view_size * gtc->get_view();
        if (one_page_only) {
          view_size = tex->get_ram_mipmap_page_size(n);
          image_ptr += view_size * z;
        }
        nassertr(image_ptr >= orig_image_ptr && image_ptr + view_size <= orig_image_ptr + tex->get_ram_mipmap_image_size(n), false);

        if (!_supports_bgr && image_compression == Texture::CM_off) {
          // If the GL doesn't claim to support BGR, we may have to reverse
          // the component ordering of the image.
          image_ptr = fix_component_ordering(bgr_image, image_ptr, view_size,
                                             external_format, tex);
        }
      }

      int width = tex->get_expected_mipmap_x_size(n);
      int height = tex->get_expected_mipmap_y_size(n);
      int depth = tex->get_expected_mipmap_z_size(n);

#ifdef DO_PSTATS
      _data_transferred_pcollector.add_level(view_size);
#endif
      switch (texture_target) {
#ifndef OPENGLES  // 1-d textures not supported by OpenGL ES.  Fall through.
      case GL_TEXTURE_1D:
        if (image_compression == Texture::CM_off) {
          glTexImage1D(page_target, n - mipmap_bias, internal_format,
                       width, 0,
                       external_format, component_type, image_ptr);
        } else {
          _glCompressedTexImage1D(page_target, n - mipmap_bias, external_format, width,
                                  0, view_size, image_ptr);
        }
        break;
#endif  // OPENGLES  // OpenGL ES will fall through.

#ifdef OPENGLES_2
      case GL_TEXTURE_3D_OES:
#endif
#ifndef OPENGLES
      case GL_TEXTURE_3D:
#endif
#ifndef OPENGLES_1
        if (_supports_3d_texture) {
          if (image_compression == Texture::CM_off) {
            _glTexImage3D(page_target, n - mipmap_bias, internal_format,
                          width, height, depth, 0,
                          external_format, component_type, image_ptr);
          } else {
            _glCompressedTexImage3D(page_target, n - mipmap_bias, external_format, width,
                                    height, depth,
                                    0, view_size, image_ptr);
          }
        } else {
          report_my_gl_errors();
          return false;
        }
        break;
#endif

#ifndef OPENGLES
      case GL_TEXTURE_2D_ARRAY:
      case GL_TEXTURE_CUBE_MAP_ARRAY:
        if (_supports_2d_texture_array) {
          if (image_compression == Texture::CM_off) {
            _glTexImage3D(page_target, n - mipmap_bias, internal_format,
                          width, height, depth, 0,
                          external_format, component_type, image_ptr);
          } else {
            _glCompressedTexImage3D(page_target, n - mipmap_bias, external_format, width,
                                    height, depth,
                                    0, view_size, image_ptr);
          }
        } else {
          report_my_gl_errors();
          return false;
        }
        break;
#endif  // OPENGLES

#ifndef OPENGLES
      case GL_TEXTURE_BUFFER:
        if (_supports_buffer_texture) {
          _glBufferData(GL_TEXTURE_BUFFER, view_size, image_ptr,
                        get_usage(tex->get_usage_hint()));
        } else {
          report_my_gl_errors();
          return false;
        }
        break;
#endif  // OPENGLES

      default:
        if (image_compression == Texture::CM_off) {
          glTexImage2D(page_target, n - mipmap_bias, internal_format,
                       width, height, 0,
                       external_format, component_type, image_ptr);
        } else {
          _glCompressedTexImage2D(page_target, n - mipmap_bias, external_format,
                                  width, height, 0, view_size, image_ptr);
        }
      }
    }

    // Report the error message explicitly if the GL texture creation
    // failed.
    GLenum error_code = gl_get_error();
    if (error_code != GL_NO_ERROR) {
      GLCAT.error()
        << "GL texture creation failed for " << tex->get_name()
        << " : " << get_error_string(error_code) << "\n";

      gtc->_has_storage = false;
      return false;
    }
  }

  report_my_gl_errors();

  return true;
}

////////////////////////////////////////////////////////////////////
//     Function: GLGraphicsStateGuardian::generate_mipmaps
//       Access: Protected
//  Description: Causes mipmaps to be generated for an uploaded
//               texture.
////////////////////////////////////////////////////////////////////
void CLP(GraphicsStateGuardian)::
generate_mipmaps(CLP(TextureContext) *gtc) {
#ifndef OPENGLES
  if (_glGenerateTextureMipmap != NULL) {
    // OpenGL 4.5 offers an easy way to do this without binding.
    _glGenerateTextureMipmap(gtc->_index);
    return;
  }
#endif

  if (_glGenerateMipmap != NULL) {
    _state_texture = 0;
    update_texture(gtc, true);
    apply_texture(gtc);
    _glGenerateMipmap(gtc->_target);
    glBindTexture(gtc->_target, 0);
  }
}

////////////////////////////////////////////////////////////////////
//     Function: GLGraphicsStateGuardian::upload_simple_texture
//       Access: Protected
//  Description: This is used as a standin for upload_texture
//               when the texture in question is unavailable (e.g. it
//               hasn't yet been loaded from disk).  Until the texture
//               image itself becomes available, we will render the
//               texture's "simple" image--a sharply reduced version
//               of the same texture.
////////////////////////////////////////////////////////////////////
bool CLP(GraphicsStateGuardian)::
upload_simple_texture(CLP(TextureContext) *gtc) {
  report_my_gl_errors();

  PStatGPUTimer timer(this, _load_texture_pcollector);
  Texture *tex = gtc->get_texture();
  nassertr(tex != (Texture *)NULL, false);

  int internal_format = GL_RGBA;
#ifdef OPENGLES_2
  int external_format = GL_RGBA;
#else
  int external_format = GL_BGRA;
#endif

  const unsigned char *image_ptr = tex->get_simple_ram_image();
  if (image_ptr == (const unsigned char *)NULL) {
    return false;
  }

  size_t image_size = tex->get_simple_ram_image_size();
  PTA_uchar bgr_image;
  if (!_supports_bgr) {
    // If the GL doesn't claim to support BGR, we may have to reverse
    // the component ordering of the image.
    external_format = GL_RGBA;
    image_ptr = fix_component_ordering(bgr_image, image_ptr, image_size,
                                       external_format, tex);
  }

  int width = tex->get_simple_x_size();
  int height = tex->get_simple_y_size();
  int component_type = GL_UNSIGNED_BYTE;

  if (GLCAT.is_debug()) {
    GLCAT.debug()
      << "loading simple image for " << tex->get_name() << "\n";
  }

#ifndef OPENGLES
  // Turn off mipmaps for the simple texture.
  if (tex->uses_mipmaps() && is_at_least_gl_version(1, 2)) {
    glTexParameteri(GL_TEXTURE_2D, GL_TEXTURE_MAX_LEVEL, 0);
  }
#endif

#ifdef DO_PSTATS
  _data_transferred_pcollector.add_level(image_size);
#endif

  glTexImage2D(GL_TEXTURE_2D, 0, internal_format,
               width, height, 0,
               external_format, component_type, image_ptr);

  gtc->mark_simple_loaded();

  report_my_gl_errors();
  return true;
}

////////////////////////////////////////////////////////////////////
//     Function: GLGraphicsStateGuardian::get_texture_memory_size
//       Access: Protected
//  Description: Asks OpenGL how much texture memory is consumed by
//               the indicated texture (which is also the
//               currently-selected texture).
////////////////////////////////////////////////////////////////////
size_t CLP(GraphicsStateGuardian)::
get_texture_memory_size(CLP(TextureContext) *gtc) {
  Texture *tex = gtc->get_texture();
#ifdef OPENGLES  // Texture querying not supported on OpenGL ES.
  int width = tex->get_x_size();
  int height = tex->get_y_size();
  int depth = 1;
  int scale = 1;
  bool has_mipmaps = tex->uses_mipmaps();

  size_t num_bytes = 2;  // Temporary assumption?

#else
  GLenum target = get_texture_target(tex->get_texture_type());

  GLenum page_target = target;
  GLint scale = 1;
  if (target == GL_TEXTURE_CUBE_MAP) {
    // We need a particular page to get the level parameter from.
    page_target = GL_TEXTURE_CUBE_MAP_POSITIVE_X;
    scale = 6;

  } else if (target == GL_TEXTURE_BUFFER) {
    // In the case of buffer textures, we provided the size to begin with,
    // so no point in querying anything.  Plus, glGetTexParameter is not even
    // supported for buffer textures.
    return tex->get_expected_ram_image_size();
  }

  clear_my_gl_errors();

  GLint internal_format;
  glGetTexLevelParameteriv(page_target, 0, GL_TEXTURE_INTERNAL_FORMAT, &internal_format);

  if (is_compressed_format(internal_format)) {
    // Try to get the compressed size.
    GLint image_size;
    glGetTexLevelParameteriv(page_target, 0,
                                GL_TEXTURE_COMPRESSED_IMAGE_SIZE, &image_size);

    GLenum error_code = gl_get_error();
    if (error_code != GL_NO_ERROR) {
      if (GLCAT.is_debug()) {
        GLCAT.debug()
          << "Couldn't get compressed size for " << tex->get_name()
          << " : " << get_error_string(error_code) << "\n";
      }
      // Fall through to the noncompressed case.
    } else {
      return image_size * scale;
    }
  }

  // OK, get the noncompressed size.
  GLint red_size, green_size, blue_size, alpha_size,
    luminance_size, intensity_size;
  GLint depth_size = 0;
  glGetTexLevelParameteriv(page_target, 0,
                           GL_TEXTURE_RED_SIZE, &red_size);
  glGetTexLevelParameteriv(page_target, 0,
                           GL_TEXTURE_GREEN_SIZE, &green_size);
  glGetTexLevelParameteriv(page_target, 0,
                           GL_TEXTURE_BLUE_SIZE, &blue_size);
  glGetTexLevelParameteriv(page_target, 0,
                           GL_TEXTURE_ALPHA_SIZE, &alpha_size);
  glGetTexLevelParameteriv(page_target, 0,
                           GL_TEXTURE_LUMINANCE_SIZE, &luminance_size);
  glGetTexLevelParameteriv(page_target, 0,
                           GL_TEXTURE_INTENSITY_SIZE, &intensity_size);
  if (_supports_depth_texture) {
    glGetTexLevelParameteriv(page_target, 0,
                             GL_TEXTURE_DEPTH_SIZE, &depth_size);
  }

  GLint width = 1, height = 1, depth = 1;
  glGetTexLevelParameteriv(page_target, 0, GL_TEXTURE_WIDTH, &width);
  glGetTexLevelParameteriv(page_target, 0, GL_TEXTURE_HEIGHT, &height);
  if (_supports_3d_texture || _supports_2d_texture_array) {
    glGetTexLevelParameteriv(page_target, 0, GL_TEXTURE_DEPTH, &depth);
  }

  report_my_gl_errors();

  size_t num_bits = (red_size + green_size + blue_size + alpha_size + luminance_size + intensity_size + depth_size);
  size_t num_bytes = (num_bits + 7) / 8;
#endif  // OPENGLES

  size_t result = num_bytes * width * height * depth * scale;
  if (gtc->_uses_mipmaps) {
    result = (result * 4) / 3;
  }

  return result;
}

////////////////////////////////////////////////////////////////////
//     Function: GLGraphicsStateGuardian::check_nonresident_texture
//       Access: Private
//  Description: Checks the list of resident texture objects to see if
//               any have recently been evicted.
////////////////////////////////////////////////////////////////////
void CLP(GraphicsStateGuardian)::
check_nonresident_texture(BufferContextChain &chain) {
#if defined(SUPPORT_FIXED_FUNCTION) && !defined(OPENGLES)  // Residency queries not supported by OpenGL ES.
  size_t num_textures = chain.get_count();
  if (num_textures == 0) {
    return;
  }

  CLP(TextureContext) **gtc_list = (CLP(TextureContext) **)alloca(num_textures * sizeof(CLP(TextureContext) *));
  GLuint *texture_list = (GLuint *)alloca(num_textures * sizeof(GLuint));
  size_t ti = 0;
  BufferContext *node = chain.get_first();
  while (node != (BufferContext *)NULL) {
    CLP(TextureContext) *gtc = DCAST(CLP(TextureContext), node);
    gtc_list[ti] = gtc;
    texture_list[ti] = gtc->_index;
    node = node->get_next();
    ++ti;
  }
  nassertv(ti == num_textures);
  GLboolean *results = (GLboolean *)alloca(num_textures * sizeof(GLboolean));
  bool all_resident = (glAreTexturesResident(num_textures, texture_list, results) != 0);

  report_my_gl_errors();

  if (!all_resident) {
    // Some are now nonresident.
    for (ti = 0; ti < num_textures; ++ti) {
      if (!results[ti]) {
        gtc_list[ti]->set_resident(false);
      }
    }
  }
#endif  // OPENGLES
}

////////////////////////////////////////////////////////////////////
//     Function: GLGraphicsStateGuardian::do_extract_texture_data
//       Access: Protected
//  Description: The internal implementation of
//               extract_texture_data(), given an already-created
//               TextureContext.
////////////////////////////////////////////////////////////////////
bool CLP(GraphicsStateGuardian)::
do_extract_texture_data(CLP(TextureContext) *gtc) {
  report_my_gl_errors();

  GLenum target = gtc->_target;
  if (target == GL_NONE) {
    return false;
  }

#ifndef OPENGLES
  // Make sure any incoherent writes to the texture have been synced.
  if (gtc->needs_barrier(GL_TEXTURE_UPDATE_BARRIER_BIT)) {
    issue_memory_barrier(GL_TEXTURE_UPDATE_BARRIER_BIT);
  }
#endif

  glBindTexture(target, gtc->_index);
  if (GLCAT.is_spam()) {
    GLCAT.spam()
      << "glBindTexture(0x" << hex << target << dec << ", " << gtc->_index << ")\n";
  }

  Texture *tex = gtc->get_texture();

  GLint wrap_u, wrap_v, wrap_w;
  GLint minfilter, magfilter;
  GLfloat border_color[4];

  glGetTexParameteriv(target, GL_TEXTURE_WRAP_S, &wrap_u);
  glGetTexParameteriv(target, GL_TEXTURE_WRAP_T, &wrap_v);
  wrap_w = GL_REPEAT;
  if (_supports_3d_texture) {
#ifdef OPENGLES_2
    glGetTexParameteriv(target, GL_TEXTURE_WRAP_R_OES, &wrap_w);
#endif
#ifndef OPENGLES
    glGetTexParameteriv(target, GL_TEXTURE_WRAP_R, &wrap_w);
#endif
  }
  if (_supports_2d_texture_array) {
#ifndef OPENGLES
    glGetTexParameteriv(target, GL_TEXTURE_WRAP_R, &wrap_w);
#endif
  }
  glGetTexParameteriv(target, GL_TEXTURE_MIN_FILTER, &minfilter);
  glGetTexParameteriv(target, GL_TEXTURE_MAG_FILTER, &magfilter);

#ifndef OPENGLES
  glGetTexParameterfv(target, GL_TEXTURE_BORDER_COLOR, border_color);
#endif

  GLenum page_target = target;
  if (target == GL_TEXTURE_CUBE_MAP) {
    // We need a particular page to get the level parameter from.
    page_target = GL_TEXTURE_CUBE_MAP_POSITIVE_X;
  }

  GLint width = gtc->_width, height = gtc->_height, depth = gtc->_depth;
#ifndef OPENGLES
  glGetTexLevelParameteriv(page_target, 0, GL_TEXTURE_WIDTH, &width);
  if (target != GL_TEXTURE_1D) {
    glGetTexLevelParameteriv(page_target, 0, GL_TEXTURE_HEIGHT, &height);
  }

  if (_supports_3d_texture && target == GL_TEXTURE_3D) {
    glGetTexLevelParameteriv(page_target, 0, GL_TEXTURE_DEPTH, &depth);
  }
#ifndef OPENGLES
  else if (target == GL_TEXTURE_2D_ARRAY || target == GL_TEXTURE_CUBE_MAP_ARRAY) {
    glGetTexLevelParameteriv(page_target, 0, GL_TEXTURE_DEPTH, &depth);
  }
#endif
  else if (target == GL_TEXTURE_CUBE_MAP) {
    depth = 6;
  }
#endif
  clear_my_gl_errors();
  if (width <= 0 || height <= 0 || depth <= 0) {
    GLCAT.error()
      << "No texture data for " << tex->get_name() << "\n";
    return false;
  }

  GLint internal_format = GL_RGBA;
#ifndef OPENGLES
  glGetTexLevelParameteriv(page_target, 0, GL_TEXTURE_INTERNAL_FORMAT, &internal_format);
#endif  // OPENGLES

  // Make sure we were able to query those parameters properly.
  GLenum error_code = gl_get_error();
  if (error_code != GL_NO_ERROR) {
    GLCAT.error()
      << "Unable to query texture parameters for " << tex->get_name()
      << " : " << get_error_string(error_code) << "\n";

    return false;
  }

  Texture::ComponentType type = Texture::T_unsigned_byte;
  Texture::Format format = Texture::F_rgb;
  Texture::CompressionMode compression = Texture::CM_off;

  switch (internal_format) {
#ifndef OPENGLES
  case GL_COLOR_INDEX:
    format = Texture::F_color_index;
    break;
#endif
#if GL_DEPTH_COMPONENT != GL_DEPTH_COMPONENT24
  case GL_DEPTH_COMPONENT:
#endif
  case GL_DEPTH_COMPONENT16:
  case GL_DEPTH_COMPONENT24:
  case GL_DEPTH_COMPONENT32:
    type = Texture::T_unsigned_short;
    format = Texture::F_depth_component;
    break;
#ifndef OPENGLES
  case GL_DEPTH_COMPONENT32F:
    type = Texture::T_float;
    format = Texture::F_depth_component;
    break;
#endif
  case GL_DEPTH_STENCIL:
  case GL_DEPTH24_STENCIL8:
    type = Texture::T_unsigned_int_24_8;
    format = Texture::F_depth_stencil;
    break;
#ifndef OPENGLES
  case GL_DEPTH32F_STENCIL8:
    type = Texture::T_float;
    format = Texture::F_depth_stencil;
    break;
#endif
  case GL_RGBA:
  case 4:
    format = Texture::F_rgba;
    break;
  case GL_RGBA4:
    format = Texture::F_rgba4;
    break;
#ifdef OPENGLES
  case GL_RGBA8_OES:
    format = Texture::F_rgba8;
    break;
#else
  case GL_RGBA8:
    format = Texture::F_rgba8;
    break;
#endif
#ifndef OPENGLES
  case GL_RGBA12:
    type = Texture::T_unsigned_short;
    format = Texture::F_rgba12;
    break;
#endif

  case GL_RGB:
  case 3:
    format = Texture::F_rgb;
    break;
#ifndef OPENGLES
  case GL_RGB5:
    format = Texture::F_rgb5;
    break;
#endif
  case GL_RGB5_A1:
    format = Texture::F_rgba5;
    break;
#ifndef OPENGLES
  case GL_RGB8:
    format = Texture::F_rgb8;
    break;
  case GL_RGB12:
    format = Texture::F_rgb12;
    break;
  case GL_RGBA16:
    format = Texture::F_rgba16;
    break;
  case GL_R3_G3_B2:
    format = Texture::F_rgb332;
    break;

  case GL_R8I:
    type = Texture::T_byte;
    format = Texture::F_r8i;
    break;
  case GL_RG8I:
    type = Texture::T_byte;
    format = Texture::F_rg8i;
    break;
  case GL_RGB8I:
    type = Texture::T_byte;
    format = Texture::F_rgb8i;
    break;
  case GL_RGBA8I:
    type = Texture::T_byte;
    format = Texture::F_rgba8i;
    break;

  case GL_R8UI:
    type = Texture::T_unsigned_byte;
    format = Texture::F_r8i;
    break;
  case GL_RG8UI:
    type = Texture::T_unsigned_byte;
    format = Texture::F_rg8i;
    break;
  case GL_RGB8UI:
    type = Texture::T_unsigned_byte;
    format = Texture::F_rgb8i;
    break;
  case GL_RGBA8UI:
    type = Texture::T_unsigned_byte;
    format = Texture::F_rgba8i;
    break;
#endif

#ifndef OPENGLES_1
  case GL_RGBA16F:
    type = Texture::T_float;
    format = Texture::F_rgba16;
    break;
  case GL_RGB16F:
    type = Texture::T_float;
    format = Texture::F_rgb16;
    break;
  case GL_RG16F:
    type = Texture::T_float;
    format = Texture::F_rg16;
    break;
  case GL_R16F:
    type = Texture::T_float;
    format = Texture::F_r16;
    break;
  case GL_RGBA32F:
    type = Texture::T_float;
    format = Texture::F_rgba32;
    break;
  case GL_RGB32F:
    type = Texture::T_float;
    format = Texture::F_rgb32;
    break;
  case GL_RG32F:
    type = Texture::T_float;
    format = Texture::F_rg32;
    break;
  case GL_R32F:
    type = Texture::T_float;
    format = Texture::F_r32;
    break;
#endif

#ifndef OPENGLES
  case GL_RGB16:
    type = Texture::T_unsigned_short;
    format = Texture::F_rgb16;
    break;
  case GL_RG16:
    type = Texture::T_unsigned_short;
    format = Texture::F_rg16;
    break;
  case GL_R16:
    type = Texture::T_unsigned_short;
    format = Texture::F_r16;
    break;

  case GL_RGB16_SNORM:
    type = Texture::T_short;
    format = Texture::F_rgb16;
    break;
  case GL_RG16_SNORM:
    type = Texture::T_short;
    format = Texture::F_rg16;
    break;
  case GL_R16_SNORM:
    type = Texture::T_short;
    format = Texture::F_r16;
    break;
#endif

#ifndef OPENGLES
  case GL_R11F_G11F_B10F:
    type = Texture::T_float;
    format = Texture::F_r11_g11_b10;
    break;
#endif

#ifdef OPENGLES_2
  case GL_RED_EXT:
  case GL_R8_EXT:
    format = Texture::F_red;
    break;
#endif
#ifndef OPENGLES
  case GL_R32I:
    type = Texture::T_int;
    format = Texture::F_r32i;
    break;
#endif

#ifndef OPENGLES
  case GL_RED:
    format = Texture::F_red;
    break;
  case GL_GREEN:
    format = Texture::F_green;
    break;
  case GL_BLUE:
    format = Texture::F_blue;
    break;
#endif  // OPENGLES
  case GL_ALPHA:
    format = Texture::F_alpha;
    break;
  case GL_LUMINANCE:
#ifndef OPENGLES
  case GL_LUMINANCE16:
  case GL_LUMINANCE16F_ARB:
#endif
  case 1:
    format = Texture::F_luminance;
    break;
  case GL_LUMINANCE_ALPHA:
#ifndef OPENGLES
  case GL_LUMINANCE_ALPHA16F_ARB:
#endif
  case 2:
    format = Texture::F_luminance_alpha;
    break;

#ifndef OPENGLES_1
  case GL_SRGB:
#ifndef OPENGLES
  case GL_SRGB8:
#endif
    format = Texture::F_srgb;
    break;
  case GL_SRGB_ALPHA:
  case GL_SRGB8_ALPHA8:
    format = Texture::F_srgb_alpha;
    break;
#endif  // OPENGLES_1
#ifndef OPENGLES
  case GL_SLUMINANCE:
  case GL_SLUMINANCE8:
    format = Texture::F_sluminance;
    break;
  case GL_SLUMINANCE_ALPHA:
  case GL_SLUMINANCE8_ALPHA8:
    format = Texture::F_sluminance_alpha;
    break;
#endif  // OPENGLES

#ifndef OPENGLES
  case GL_COMPRESSED_RGB:
    format = Texture::F_rgb;
    compression = Texture::CM_on;
    break;
  case GL_COMPRESSED_RGBA:
    format = Texture::F_rgba;
    compression = Texture::CM_on;
    break;
  case GL_COMPRESSED_ALPHA:
    format = Texture::F_alpha;
    compression = Texture::CM_on;
    break;
  case GL_COMPRESSED_LUMINANCE:
    format = Texture::F_luminance;
    compression = Texture::CM_on;
    break;
  case GL_COMPRESSED_LUMINANCE_ALPHA:
    format = Texture::F_luminance_alpha;
    compression = Texture::CM_on;
    break;

  case GL_COMPRESSED_SRGB:
    format = Texture::F_srgb;
    compression = Texture::CM_on;
    break;
  case GL_COMPRESSED_SRGB_ALPHA:
    format = Texture::F_srgb_alpha;
    compression = Texture::CM_on;
    break;
  case GL_COMPRESSED_SLUMINANCE:
    format = Texture::F_sluminance;
    compression = Texture::CM_on;
    break;
  case GL_COMPRESSED_SLUMINANCE_ALPHA:
    format = Texture::F_sluminance_alpha;
    compression = Texture::CM_on;
    break;
#endif

  case GL_COMPRESSED_RGB_S3TC_DXT1_EXT:
    format = Texture::F_rgb;
    compression = Texture::CM_dxt1;
    break;
  case GL_COMPRESSED_RGBA_S3TC_DXT1_EXT:
    format = Texture::F_rgbm;
    compression = Texture::CM_dxt1;
    break;
#ifndef OPENGLES
  case GL_COMPRESSED_SRGB_S3TC_DXT1_EXT:
    format = Texture::F_srgb;
    compression = Texture::CM_dxt1;
    break;
  case GL_COMPRESSED_SRGB_ALPHA_S3TC_DXT1_EXT:
    format = Texture::F_srgb_alpha;
    compression = Texture::CM_dxt1;
    break;
#endif

#ifdef OPENGLES
  case GL_COMPRESSED_RGB_PVRTC_2BPPV1_IMG:
    format = Texture::F_rgb;
    compression = Texture::CM_pvr1_2bpp;
    break;
  case GL_COMPRESSED_RGBA_PVRTC_2BPPV1_IMG:
    format = Texture::F_rgba;
    compression = Texture::CM_pvr1_2bpp;
    break;
  case GL_COMPRESSED_RGB_PVRTC_4BPPV1_IMG:
    format = Texture::F_rgb;
    compression = Texture::CM_pvr1_4bpp;
    break;
  case GL_COMPRESSED_RGBA_PVRTC_4BPPV1_IMG:
    format = Texture::F_rgba;
    compression = Texture::CM_pvr1_4bpp;
    break;

#else
  case GL_COMPRESSED_RGBA_S3TC_DXT3_EXT:
    format = Texture::F_rgba;
    compression = Texture::CM_dxt3;
    break;
  case GL_COMPRESSED_RGBA_S3TC_DXT5_EXT:
    format = Texture::F_rgba;
    compression = Texture::CM_dxt5;
    break;
  case GL_COMPRESSED_SRGB_ALPHA_S3TC_DXT3_EXT:
    format = Texture::F_srgb_alpha;
    compression = Texture::CM_dxt3;
    break;
  case GL_COMPRESSED_SRGB_ALPHA_S3TC_DXT5_EXT:
    format = Texture::F_srgb_alpha;
    compression = Texture::CM_dxt5;
    break;
  case GL_COMPRESSED_RGB_FXT1_3DFX:
    format = Texture::F_rgb;
    compression = Texture::CM_fxt1;
    break;
  case GL_COMPRESSED_RGBA_FXT1_3DFX:
    format = Texture::F_rgba;
    compression = Texture::CM_fxt1;
    break;
#endif
  default:
    GLCAT.warning()
      << "Unhandled internal format for " << tex->get_name()
      << " : " << hex << "0x" << internal_format << dec << "\n";
    return false;
  }

  // We don't want to call setup_texture() again; that resets too
  // much.  Instead, we'll just set the individual components.
  tex->set_x_size(width);
  tex->set_y_size(height);
  tex->set_z_size(depth);
  tex->set_component_type(type);
  tex->set_format(format);

  tex->set_wrap_u(get_panda_wrap_mode(wrap_u));
  tex->set_wrap_v(get_panda_wrap_mode(wrap_v));
  tex->set_wrap_w(get_panda_wrap_mode(wrap_w));
  tex->set_border_color(LColor(border_color[0], border_color[1],
                               border_color[2], border_color[3]));

  tex->set_minfilter(get_panda_filter_type(minfilter));
  //  tex->set_magfilter(get_panda_filter_type(magfilter));

  PTA_uchar image;
  size_t page_size = 0;

  if (!extract_texture_image(image, page_size, tex, target, page_target,
                             type, compression, 0)) {
    return false;
  }

  tex->set_ram_image(image, compression, page_size);

  if (gtc->_uses_mipmaps) {
    // Also get the mipmap levels.
    GLint num_expected_levels = tex->get_expected_num_mipmap_levels();
    GLint highest_level = num_expected_levels;
#ifndef OPENGLES
    if (is_at_least_gl_version(1, 2)) {
      glGetTexParameteriv(target, GL_TEXTURE_MAX_LEVEL, &highest_level);
      highest_level = min(highest_level, num_expected_levels);
    }
#endif
    for (int n = 1; n <= highest_level; ++n) {
      if (!extract_texture_image(image, page_size, tex, target, page_target,
                                 type, compression, n)) {
        return false;
      }
      tex->set_ram_mipmap_image(n, image, page_size);
    }
  }

  return true;
}

////////////////////////////////////////////////////////////////////
//     Function: GLGraphicsStateGuardian::extract_texture_image
//       Access: Protected
//  Description: Called from extract_texture_data(), this gets just
//               the image array for a particular mipmap level (or for
//               the base image).
////////////////////////////////////////////////////////////////////
bool CLP(GraphicsStateGuardian)::
extract_texture_image(PTA_uchar &image, size_t &page_size,
                      Texture *tex, GLenum target, GLenum page_target,
                      Texture::ComponentType type,
                      Texture::CompressionMode compression, int n) {
#ifdef OPENGLES  // Extracting texture data unsupported in OpenGL ES.
    nassertr(false, false);
    return false;
#else

  // Make sure the GL driver does not align textures, otherwise we get corrupt
  // memory, since we don't take alignment into account.
  glPixelStorei(GL_PACK_ALIGNMENT, 1);

  if (target == GL_TEXTURE_CUBE_MAP) {
    // A cube map, compressed or uncompressed.  This we must extract
    // one page at a time.

    // If the cube map is compressed, we assume that all the
    // compressed pages are exactly the same size.  OpenGL doesn't
    // make this assumption, but it happens to be true for all
    // currently extant compression schemes, and it makes things
    // simpler for us.  (It also makes things much simpler for the
    // graphics hardware, so it's likely to continue to be true for a
    // while at least.)

    GLenum external_format = get_external_image_format(tex);
    GLenum pixel_type = get_component_type(type);
    page_size = tex->get_expected_ram_mipmap_page_size(n);

    if (compression != Texture::CM_off) {
      GLint image_size;
      glGetTexLevelParameteriv(page_target, n,
                                  GL_TEXTURE_COMPRESSED_IMAGE_SIZE, &image_size);
      nassertr(image_size <= (int)page_size, false);
      page_size = image_size;
    }

    image = PTA_uchar::empty_array(page_size * 6);

    for (int z = 0; z < 6; ++z) {
      page_target = GL_TEXTURE_CUBE_MAP_POSITIVE_X + z;

      if (compression == Texture::CM_off) {
        glGetTexImage(page_target, n, external_format, pixel_type,
                         image.p() + z * page_size);
      } else {
        _glGetCompressedTexImage(page_target, 0, image.p() + z * page_size);
      }
    }

  } else if (compression == Texture::CM_off) {
    // An uncompressed 1-d, 2-d, or 3-d texture.
    image = PTA_uchar::empty_array(tex->get_expected_ram_mipmap_image_size(n));
    GLenum external_format = get_external_image_format(tex);
    GLenum pixel_type = get_component_type(type);
    glGetTexImage(target, n, external_format, pixel_type, image.p());

  } else {
    // A compressed 1-d, 2-d, or 3-d texture.
    GLint image_size;
    glGetTexLevelParameteriv(target, n, GL_TEXTURE_COMPRESSED_IMAGE_SIZE, &image_size);
    page_size = image_size / tex->get_z_size();
    image = PTA_uchar::empty_array(image_size);

    // Some drivers (ATI!) seem to try to overstuff more bytes in the
    // array than they asked us to allocate (that is, more bytes than
    // GL_TEXTURE_COMPRESSED_IMAGE_SIZE), requiring us to overallocate
    // and then copy the result into our final buffer.  Sheesh.

    // We'll only do this for small textures (the ATI bug doesn't
    // *seem* to affect large textures), to save on the overhead of
    // the double-copy, and reduce risk from an overly-large alloca().
#ifndef NDEBUG
    static const int max_trouble_buffer = 102400;
#else
    static const int max_trouble_buffer = 1024;
#endif
    if (image_size < max_trouble_buffer) {
      static const int extra_space = 32;
      unsigned char *buffer = (unsigned char *)alloca(image_size + extra_space);
#ifndef NDEBUG
      // Tag the buffer with a specific byte so we can report on
      // whether that driver bug is still active.
      static unsigned char keep_token = 0x00;
      unsigned char token = ++keep_token;
      memset(buffer + image_size, token, extra_space);
#endif
      _glGetCompressedTexImage(target, n, buffer);
      memcpy(image.p(), buffer, image_size);
#ifndef NDEBUG
      int count = extra_space;
      while (count > 0 && buffer[image_size + count - 1] == token) {
        --count;
      }
      if (count != 0) {
        GLCAT.warning()
          << "GL graphics driver overfilled " << count
          << " bytes into a " << image_size
          << "-byte buffer provided to glGetCompressedTexImage()\n";
      }

      // This had better not equal the amount of buffer space we set
      // aside.  If it does, we assume the driver might have
      // overfilled even our provided extra buffer.
      nassertr(count != extra_space, true)
#endif  // NDEBUG
    } else {
      _glGetCompressedTexImage(target, n, image.p());
    }
  }

  // Now see if we were successful.
  GLenum error_code = gl_get_error();
  if (error_code != GL_NO_ERROR) {
    GLCAT.error()
      << "Unable to extract texture for " << *tex
      << ", mipmap level " << n
      << " : " << get_error_string(error_code) << "\n";
    nassertr(false, false);
    return false;
  }
  return true;
#endif  // OPENGLES
}

////////////////////////////////////////////////////////////////////
//     Function: GLGraphicsStateGuardian::do_point_size
//       Access: Protected
//  Description: Internally sets the point size parameters after any
//               of the properties have changed that might affect
//               this.
////////////////////////////////////////////////////////////////////
void CLP(GraphicsStateGuardian)::
do_point_size() {
#ifndef OPENGLES_2
  if (!_point_perspective) {
    // Normal, constant-sized points.  Here _point_size is a width in
    // pixels.
    static LVecBase3f constant(1.0f, 0.0f, 0.0f);
    _glPointParameterfv(GL_POINT_DISTANCE_ATTENUATION, constant.get_data());

  } else {
    // Perspective-sized points.  Here _point_size is a width in 3-d
    // units.  To arrange that, we need to figure out the appropriate
    // scaling factor based on the current viewport and projection
    // matrix.
    LVector3 height(0.0f, _point_size, 1.0f);
    height = height * _projection_mat->get_mat();
    height = height * _internal_transform->get_scale()[1];
    PN_stdfloat s = height[1] * _viewport_height / _point_size;

    if (_current_lens->is_orthographic()) {
      // If we have an orthographic lens in effect, we don't actually
      // apply a perspective transform: we just scale the points once,
      // regardless of the distance from the camera.
      LVecBase3f constant(1.0f / (s * s), 0.0f, 0.0f);
      _glPointParameterfv(GL_POINT_DISTANCE_ATTENUATION, constant.get_data());

    } else {
      // Otherwise, we give it a true perspective adjustment.
      LVecBase3f square(0.0f, 0.0f, 1.0f / (s * s));
      _glPointParameterfv(GL_POINT_DISTANCE_ATTENUATION, square.get_data());
    }
  }

  report_my_gl_errors();
#endif
}

////////////////////////////////////////////////////////////////////
//     Function: GLGraphicsStateGuardian::get_supports_cg_profile
//       Access: Public, Virtual
//  Description: Returns true if this particular GSG supports the
//               specified Cg Shader Profile.
////////////////////////////////////////////////////////////////////
bool CLP(GraphicsStateGuardian)::
get_supports_cg_profile(const string &name) const {
#if !defined(HAVE_CG) || defined(OPENGLES)
  return false;
#else
  CGprofile profile = cgGetProfile(name.c_str());

  if (profile == CG_PROFILE_UNKNOWN) {
    GLCAT.error() << name << ", unknown Cg-profile\n";
    return false;
  }
  return (cgGLIsProfileSupported(profile) != 0);
#endif
}

////////////////////////////////////////////////////////////////////
//     Function: GLGraphicsStateGuardian::bind_fbo
//       Access: Protected
//  Description: Binds a framebuffer object.
////////////////////////////////////////////////////////////////////
void CLP(GraphicsStateGuardian)::
bind_fbo(GLuint fbo) {
  if (_current_fbo == fbo) {
    return;
  }

  PStatGPUTimer timer(this, _fbo_bind_pcollector);

  nassertv(_glBindFramebuffer != 0);
#if defined(OPENGLES_2)
  _glBindFramebuffer(GL_FRAMEBUFFER, fbo);
#elif defined(OPENGLES_1)
  _glBindFramebuffer(GL_FRAMEBUFFER_OES, fbo);
#else
  _glBindFramebuffer(GL_FRAMEBUFFER_EXT, fbo);
#endif

  _current_fbo = fbo;
}

////////////////////////////////////////////////////////////////////
//  GL stencil code section
////////////////////////////////////////////////////////////////////

static int gl_stencil_operations_array[] = {
  GL_KEEP,
  GL_ZERO,
  GL_REPLACE,
#ifdef OPENGLES_1
  GL_INCR_WRAP_OES,
  GL_DECR_WRAP_OES,
#else
  GL_INCR_WRAP,
  GL_DECR_WRAP,
#endif
  GL_INVERT,

  GL_INCR,
  GL_DECR,
};

////////////////////////////////////////////////////////////////////
//     Function: GLGraphicsStateGuardian::do_issue_stencil
//       Access: Protected
//  Description: Set stencil render states.
////////////////////////////////////////////////////////////////////
void CLP(GraphicsStateGuardian)::
do_issue_stencil() {
  if (!_supports_stencil) {
    return;
  }

  const StencilAttrib *stencil;
  if (_target_rs->get_attrib(stencil)) {
    // DEBUG
    if (false) {
      GLCAT.debug() << "STENCIL STATE CHANGE\n";
      GLCAT.debug() << "\n"
                    << "SRS_front_comparison_function " << (int)stencil->get_render_state(StencilAttrib::SRS_front_comparison_function) << "\n"
                    << "SRS_front_stencil_fail_operation " << (int)stencil->get_render_state(StencilAttrib::SRS_front_stencil_fail_operation) << "\n"
                    << "SRS_front_stencil_pass_z_fail_operation " << (int)stencil->get_render_state(StencilAttrib::SRS_front_stencil_pass_z_fail_operation) << "\n"
                    << "SRS_front_stencil_pass_z_pass_operation " << (int)stencil->get_render_state(StencilAttrib::SRS_front_stencil_pass_z_pass_operation) << "\n"
                    << "SRS_reference " << (int)stencil->get_render_state(StencilAttrib::SRS_reference) << "\n"
                    << "SRS_read_mask " << (int)stencil->get_render_state(StencilAttrib::SRS_read_mask) << "\n"
                    << "SRS_write_mask " << (int)stencil->get_render_state(StencilAttrib::SRS_write_mask) << "\n"
                    << "SRS_back_comparison_function " << (int)stencil->get_render_state(StencilAttrib::SRS_back_comparison_function) << "\n"
                    << "SRS_back_stencil_fail_operation " << (int)stencil->get_render_state(StencilAttrib::SRS_back_stencil_fail_operation) << "\n"
                    << "SRS_back_stencil_pass_z_fail_operation " << (int)stencil->get_render_state(StencilAttrib::SRS_back_stencil_pass_z_fail_operation) << "\n"
                    << "SRS_back_stencil_pass_z_pass_operation " << (int)stencil->get_render_state(StencilAttrib::SRS_back_stencil_pass_z_pass_operation) << "\n";
    }

#ifndef OPENGLES
    if (_supports_two_sided_stencil) {
      //TODO: add support for OpenGL 2.0-style glStencilFuncSeparate.
      unsigned int back_compare;
      back_compare = stencil->get_render_state(StencilAttrib::SRS_back_comparison_function);

      if (back_compare != RenderAttrib::M_none) {
        glEnable(GL_STENCIL_TEST_TWO_SIDE_EXT);
        _glActiveStencilFaceEXT(GL_BACK);

        glStencilFunc(
          PANDA_TO_GL_COMPAREFUNC(back_compare),
          stencil->get_render_state(StencilAttrib::SRS_reference),
          stencil->get_render_state(StencilAttrib::SRS_read_mask));

        glStencilOp(
           gl_stencil_operations_array[stencil->get_render_state(StencilAttrib::SRS_back_stencil_fail_operation)],
           gl_stencil_operations_array[stencil->get_render_state(StencilAttrib::SRS_back_stencil_pass_z_fail_operation)],
           gl_stencil_operations_array[stencil->get_render_state(StencilAttrib::SRS_back_stencil_pass_z_pass_operation)]
        );
        glStencilMask(stencil->get_render_state(StencilAttrib::SRS_write_mask));
      } else {
        glDisable(GL_STENCIL_TEST_TWO_SIDE_EXT);
      }

      _glActiveStencilFaceEXT(GL_FRONT);
    }
#endif  // OPENGLES

    unsigned int front_compare;
    front_compare = stencil->get_render_state(StencilAttrib::SRS_front_comparison_function);

    if (front_compare != RenderAttrib::M_none) {
      glEnable(GL_STENCIL_TEST);

      glStencilFunc(
        PANDA_TO_GL_COMPAREFUNC(front_compare),
        stencil->get_render_state(StencilAttrib::SRS_reference),
        stencil->get_render_state(StencilAttrib::SRS_read_mask));

      glStencilOp(
         gl_stencil_operations_array[stencil->get_render_state(StencilAttrib::SRS_front_stencil_fail_operation)],
         gl_stencil_operations_array[stencil->get_render_state(StencilAttrib::SRS_front_stencil_pass_z_fail_operation)],
         gl_stencil_operations_array[stencil->get_render_state(StencilAttrib::SRS_front_stencil_pass_z_pass_operation)]
      );
      glStencilMask(stencil->get_render_state(StencilAttrib::SRS_write_mask));
    } else {
      glDisable(GL_STENCIL_TEST);
    }

    if (stencil->get_render_state(StencilAttrib::SRS_clear)) {
      // clear stencil buffer
      glClearStencil(stencil->get_render_state(StencilAttrib::SRS_clear_value));
      glClear(GL_STENCIL_BUFFER_BIT);
    }
  } else {
    glDisable(GL_STENCIL_TEST);
#ifndef OPENGLES
    if (_supports_two_sided_stencil) {
      glDisable(GL_STENCIL_TEST_TWO_SIDE_EXT);
    }
#endif  // OPENGLES
  }
}

////////////////////////////////////////////////////////////////////
//     Function: GLGraphicsStateGuardian::do_issue_scissor
//       Access: Protected
//  Description:
////////////////////////////////////////////////////////////////////
void CLP(GraphicsStateGuardian)::
do_issue_scissor() {
  const ScissorAttrib *target_scissor;
  _target_rs->get_attrib_def(target_scissor);

  if (!target_scissor->is_off()) {
    // A non-off ScissorAttrib means to override the scissor setting
    // that was specified by the DisplayRegion.
    if (!_scissor_enabled) {
      if (GLCAT.is_spam()) {
        GLCAT.spam()
          << "glEnable(GL_SCISSOR_TEST)\n";
      }
      glEnable(GL_SCISSOR_TEST);
      _scissor_enabled = true;
    }

    const LVecBase4 &frame = target_scissor->get_frame();

    int x = (int)(_viewport_x + _viewport_width * frame[0] + 0.5f);
    int y = (int)(_viewport_y + _viewport_height * frame[2] + 0.5f);
    int width = (int)(_viewport_width * (frame[1] - frame[0]) + 0.5f);
    int height = (int)(_viewport_height * (frame[3] - frame[2]) + 0.5f);

    if (GLCAT.is_spam()) {
      GLCAT.spam()
        << "glScissor(" << x << ", " << y << ", " << width << ", " << height << ")\n";
    }
    glScissor(x, y, width, height);

    _scissor_attrib_active = true;

  } else if (_scissor_attrib_active) {
    _scissor_attrib_active = false;

    if (_scissor_array.size() > 0) {
      // Scissoring is enabled on the display region.
      // Revert to the scissor state specified in the DisplayRegion.
#ifndef OPENGLES
      if (_supports_viewport_arrays) {
        _glScissorArrayv(0, _scissor_array.size(), _scissor_array[0].get_data());
      } else
#endif  // OPENGLES
      {
        const LVecBase4i sr = _scissor_array[0];
        glScissor(sr[0], sr[1], sr[2], sr[3]);
      }

    } else if (_scissor_enabled) {
      // The display region had no scissor enabled.  Disable scissoring.
      if (GLCAT.is_spam()) {
        GLCAT.spam()
          << "glDisable(GL_SCISSOR_TEST)\n";
      }
      glDisable(GL_SCISSOR_TEST);
      _scissor_enabled = false;
    }
  }
}<|MERGE_RESOLUTION|>--- conflicted
+++ resolved
@@ -11102,15 +11102,11 @@
   if (sampler.uses_mipmaps() && !gtc->_uses_mipmaps && !gl_ignore_mipmaps) {
     // The texture wasn't created with mipmaps, but we are trying
     // to sample it with mipmaps.  We will need to reload it.
-<<<<<<< HEAD
-    apply_texture(gtc);
-=======
     GLCAT.info()
       << "reloading texture " << gtc->get_texture()->get_name()
       << " with mipmaps\n";
 
-    apply_texture(tc);
->>>>>>> 375baaaa
+    apply_texture(gtc);
     gtc->mark_needs_reload();
     bool okflag = upload_texture(gtc, false, true);
     if (!okflag) {
